from contextlib import contextmanager
from enum import Enum
from typing import Iterable, Literal, Mapping, Optional, TypeAlias, cast, overload
from amaranth import *
from amaranth.hdl.ast import Assign, ArrayProxy
from amaranth.lib import data
from ._typing import ValueLike, LayoutList, SignalBundle, HasElaborate


__all__ = [
    "AssignType",
    "assign",
    "OneHotSwitchDynamic",
    "OneHotSwitch",
    "flatten_signals",
    "align_to_power_of_two",
    "bits_from_int",
<<<<<<< HEAD
    "add_next_submodule",
=======
    "ModuleConnector",
    "silence_mustuse",
>>>>>>> c09faa04
]


@contextmanager
def OneHotSwitch(m: Module, test: Value):
    """One-hot switch.

    This function allows one-hot matching in the style similar to the standard
    Amaranth `Switch`. This allows to get the performance benefit of using
    the one-hot representation.

    Example::

        with OneHotSwitch(m, sig) as OneHotCase:
            with OneHotCase(0b01):
                ...
            with OneHotCase(0b10):
                ...
            # optional default case
            with OneHotCase():
                ...

    Parameters
    ----------
    m : Module
        The module for which the matching is defined.
    test : Signal
        The signal being tested.
    """
    count = len(test)

    @contextmanager
    def case(n: Optional[int] = None):
        if n is None:
            with m.Case():
                yield
        else:
            # find the index of the least significant bit set
            i = (n & -n).bit_length() - 1
            if n - (1 << i) != 0:
                raise ValueError("%d not in one-hot representation" % n)
            with m.Case("-" * (count - i - 1) + "1" + "-" * i):
                yield

    with m.Switch(test):
        yield case


@overload
def OneHotSwitchDynamic(m: Module, test: Value, *, default: Literal[True]) -> Iterable[Optional[int]]:
    ...


@overload
def OneHotSwitchDynamic(m: Module, test: Value, *, default: Literal[False] = False) -> Iterable[int]:
    ...


def OneHotSwitchDynamic(m: Module, test: Value, *, default: bool = False) -> Iterable[Optional[int]]:
    """Dynamic one-hot switch.

    This function allows simple one-hot matching on signals which can have
    variable bit widths.

    Example::

        for i in OneHotSwitchDynamic(m, sig):
            # code dependent on the bit index i
            ...

    Parameters
    ----------
    m : Module
        The module for which the matching is defined.
    test : Signal
        The signal being tested.
    default : bool, optional
        Whether the matching includes a default case (signified by a None).
    """
    count = len(test)
    with OneHotSwitch(m, test) as OneHotCase:
        for i in range(count):
            with OneHotCase(1 << i):
                yield i
        if default:
            with OneHotCase():
                yield None
    return


class AssignType(Enum):
    COMMON = 1
    RHS = 2
    ALL = 3


AssignFields: TypeAlias = AssignType | Iterable[str] | Mapping[str, "AssignFields"]
AssignArg: TypeAlias = ValueLike | Mapping[str, "AssignArg"]


def arrayproxy_fields(proxy: ArrayProxy) -> Optional[set[str]]:
    def flatten_elems(proxy: ArrayProxy):
        for elem in proxy.elems:
            if isinstance(elem, ArrayProxy):
                yield from flatten_elems(elem)
            else:
                yield elem

    elems = list(flatten_elems(proxy))
    if elems and all(isinstance(el, Record) for el in elems):
        return set.intersection(*[set(cast(Record, el).fields) for el in elems])


def assign_arg_fields(val: AssignArg) -> Optional[set[str]]:
    if isinstance(val, ArrayProxy):
        return arrayproxy_fields(val)
    elif isinstance(val, Record):
        return set(val.fields)
    elif isinstance(val, data.View):
        layout = data.Layout.cast(data.Layout.of(val))
        if isinstance(layout, data.StructLayout):
            return set(k for k, _ in layout)
    elif isinstance(val, dict):
        return set(val.keys())


def assign(
    lhs: AssignArg, rhs: AssignArg, *, fields: AssignFields = AssignType.RHS, lhs_strict=False, rhs_strict=False
) -> Iterable[Assign]:
    """Safe record assignment.

    This function recursively generates assignment statements for
    field-containing structures. This includes: Amaranth `Record`\\s,
    Amaranth `View`\\s using `StructLayout`, Python `dict`\\s. In case of
    mismatching fields or bit widths, error is raised.

    When both `lhs` and `rhs` are field-containing, `assign` generates
    assignment statements according to the value of the `field` parameter.
    If either of `lhs` or `rhs` is not field-containing, `assign` checks for
    the same bit width and generates a single assignment statement.

    The bit width check is performed if:

    - Any of `lhs` or `rhs` is a `Record` or `View`.
    - Both `lhs` and `rhs` have an explicitly defined shape (e.g. are a
      `Signal`, a field of a `Record` or a `View`).

    Parameters
    ----------
    lhs : Record or View or Value-castable or dict
        Record, signal or dict being assigned.
    rhs : Record or View or Value-castable or dict
        Record, signal or dict containing assigned values.
    fields : AssignType or Iterable or Mapping, optional
        Determines which fields will be assigned. Possible values:

        AssignType.COMMON
            Only fields common to `lhs` and `rhs` are assigned.
        AssignType.RHS
            All fields in `rhs` are assigned. If one of them is not present
            in `lhs`, an exception is raised.
        AssignType.ALL
            Assume that both records have the same layouts. All fields present
            in `lhs` or `rhs` are assigned.
        Mapping
            Keys are field names, values follow the format for `fields`.
        Iterable
            Items are field names. For subrecords, AssignType.ALL is assumed.

    Returns
    -------
    Iterable[Assign]
        Generated assignment statements.

    Raises
    ------
    ValueError
        If the assignment can't be safely performed.
    """
    lhs_fields = assign_arg_fields(lhs)
    rhs_fields = assign_arg_fields(rhs)

    if lhs_fields is not None and rhs_fields is not None:
        # asserts for type checking
        assert (
            isinstance(lhs, Record)
            or isinstance(lhs, ArrayProxy)
            or isinstance(lhs, Mapping)
            or isinstance(lhs, data.View)
        )
        assert (
            isinstance(rhs, Record)
            or isinstance(rhs, ArrayProxy)
            or isinstance(rhs, Mapping)
            or isinstance(rhs, data.View)
        )

        if fields is AssignType.COMMON:
            names = lhs_fields & rhs_fields
        elif fields is AssignType.RHS:
            names = rhs_fields
        elif fields is AssignType.ALL:
            names = lhs_fields | rhs_fields
        else:
            names = set(fields)

        if not names and (lhs_fields or rhs_fields):
            raise ValueError("There are no common fields in assigment lhs: {} rhs: {}".format(lhs_fields, rhs_fields))

        for name in names:
            if name not in lhs_fields:
                raise KeyError("Field {} not present in lhs".format(name))
            if name not in rhs_fields:
                raise KeyError("Field {} not present in rhs".format(name))

            subfields = fields
            if isinstance(fields, Mapping):
                subfields = fields[name]
            elif isinstance(fields, Iterable):
                subfields = AssignType.ALL

            yield from assign(
                lhs[name],
                rhs[name],
                fields=subfields,
                lhs_strict=not isinstance(lhs, Mapping),
                rhs_strict=not isinstance(rhs, Mapping),
            )
    else:
        if not isinstance(fields, AssignType):
            raise ValueError("Fields on assigning non-records")
        if not isinstance(lhs, ValueLike) or not isinstance(rhs, ValueLike):
            raise TypeError("Unsupported assignment lhs: {} rhs: {}".format(lhs, rhs))

        lhs_val = Value.cast(lhs)
        rhs_val = Value.cast(rhs)

        def has_explicit_shape(val: ValueLike):
            return isinstance(val, Signal) or isinstance(val, ArrayProxy)

        if (
            isinstance(lhs, Record)
            or isinstance(rhs, Record)
            or isinstance(lhs, data.View)
            or isinstance(rhs, data.View)
            or (lhs_strict or has_explicit_shape(lhs))
            and (rhs_strict or has_explicit_shape(rhs))
        ):
            if lhs_val.shape() != rhs_val.shape():
                raise ValueError(
                    "Shapes not matching: lhs: {} {} rhs: {} {}".format(lhs_val.shape(), lhs, rhs_val.shape(), rhs)
                )
        yield lhs_val.eq(rhs_val)


def layout_subset(layout: LayoutList, *, fields: set[str]) -> LayoutList:
    return [item for item in layout if item[0] in fields]


def flatten_signals(signals: SignalBundle) -> Iterable[Signal]:
    """
    Flattens input data, which can be either a signal, a record, a list (or a dict) of SignalBundle items.

    """
    if isinstance(signals, Mapping):
        for x in signals.values():
            yield from flatten_signals(x)
    elif isinstance(signals, Iterable):
        for x in signals:
            yield from flatten_signals(x)
    elif isinstance(signals, Record):
        for x in signals.fields.values():
            yield from flatten_signals(x)
    else:
        yield signals


def align_to_power_of_two(num: int, power: int) -> int:
    """Rounds up a number to the given power of two.

    Parameters
    ----------
    num : int
        The number to align.
    power : int
        The power of two to align to.

    Returns
    -------
    int
        The aligned number.
    """
    mask = 2**power - 1
    if num & mask == 0:
        return num
    return (num & ~mask) + 2**power


def bits_from_int(num: int, lower: int, length: int):
    """Returns [`lower`:`lower`+`length`) bits from integer `num`."""
    return (num >> lower) & (1 << (length) - 1)


<<<<<<< HEAD
def add_next_submodule(m: Module, sub: HasElaborate, name: str):
    """
    Add an elaboratable to module using a name created from given string
    with appended a natural number in such way that every elaboratable have
    distinct submodule name in module.

    Parameters
    ----------
    m : Module
        The module to which eleboratable should be added.
    sub : HasElaborate
        Elaboratable to add to module
    name : str
        String used to create submodule name. An integer will be appended to it.

    """
    i = 0
    while True:
        try:
            getattr(m.submodules, name + str(i))
            i += 1
        except AttributeError:
            break
    m.submodules[name + str(i)] = sub
=======
class ModuleConnector(Elaboratable):
    """
    An Elaboratable to create a new module, which will have all arguments
    added as its submodules.
    """

    def __init__(self, *args: HasElaborate, **kwargs: HasElaborate):
        """
        Parameters
        ----------
        *args
            Modules which should be added as anonymous submodules.
        **kwargs
            Modules which will be added as named submodules.
        """
        self.args = args
        self.kwargs = kwargs

    def elaborate(self, platform):
        m = Module()

        for elem in self.args:
            m.submodules += elem

        for name, elem in self.kwargs.items():
            m.submodules[name] = elem

        return m


@contextmanager
def silence_mustuse(elaboratable: Elaboratable):
    try:
        yield
    except Exception:
        elaboratable._MustUse__silence = True  # type: ignore
        raise
>>>>>>> c09faa04
<|MERGE_RESOLUTION|>--- conflicted
+++ resolved
@@ -15,12 +15,8 @@
     "flatten_signals",
     "align_to_power_of_two",
     "bits_from_int",
-<<<<<<< HEAD
-    "add_next_submodule",
-=======
     "ModuleConnector",
     "silence_mustuse",
->>>>>>> c09faa04
 ]
 
 
@@ -324,32 +320,6 @@
     return (num >> lower) & (1 << (length) - 1)
 
 
-<<<<<<< HEAD
-def add_next_submodule(m: Module, sub: HasElaborate, name: str):
-    """
-    Add an elaboratable to module using a name created from given string
-    with appended a natural number in such way that every elaboratable have
-    distinct submodule name in module.
-
-    Parameters
-    ----------
-    m : Module
-        The module to which eleboratable should be added.
-    sub : HasElaborate
-        Elaboratable to add to module
-    name : str
-        String used to create submodule name. An integer will be appended to it.
-
-    """
-    i = 0
-    while True:
-        try:
-            getattr(m.submodules, name + str(i))
-            i += 1
-        except AttributeError:
-            break
-    m.submodules[name + str(i)] = sub
-=======
 class ModuleConnector(Elaboratable):
     """
     An Elaboratable to create a new module, which will have all arguments
@@ -386,5 +356,4 @@
         yield
     except Exception:
         elaboratable._MustUse__silence = True  # type: ignore
-        raise
->>>>>>> c09faa04
+        raise