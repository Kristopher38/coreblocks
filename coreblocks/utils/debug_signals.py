--- conflicted
+++ resolved
@@ -43,22 +43,10 @@
                     if sublist is not None:
                         smap[f"[{i}]"] = sublist
                 if smap:
-<<<<<<< HEAD
-                    return [smap]
-                return []
-            case Signal() | View() | Array():
-                return [thing]
-=======
                     return smap
                 return None
-            case Array():
-                for i, e in enumerate(thing):
-                    if isinstance(e, Record):
-                        e.name = f"[{i}]"
+            case Signal() | View() | Array():
                 return thing
-            case Signal() | Record():
-                return thing
->>>>>>> c0096546
             case _:
                 try:
                     vs = vars(thing)
