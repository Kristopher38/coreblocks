from amaranth import *

from coreblocks.params.isa import Funct3
from coreblocks.params.optypes import OpType
from ..transactions import Method, Transaction, TModule
from ..params import GenParams
from .decoder import InstrDecoder
from coreblocks.params import *


class Decode(Elaboratable):
    """
    Simple decode unit. This is a transactional interface which instantiates a
    submodule `InstrDecoder`. This `InstrDecoder` makes actual decoding in
    a combinatorial manner.

    """

    def __init__(self, gen_params: GenParams, get_raw: Method, push_decoded: Method) -> None:
        """
        Parameters
        ----------
        gen_params : GenParams
            Instance of GenParams with parameters which should be used to generate
            fetch unit.
        get_raw : Method
            Method which is invoked to get raw instruction from previous step
            (e.g. from fetch unit) it uses `FetchLayout`.
        push_decoded : Method
            Method which is invoked to send decoded data to the next step.
            It has layout as described by `DecodeLayouts`.
        """
        self.gp = gen_params
        self.get_raw = get_raw
        self.push_decoded = push_decoded

    def elaborate(self, platform):
        m = TModule()

        m.submodules.instr_decoder = instr_decoder = InstrDecoder(self.gp)

        with Transaction().body(m):
            raw = self.get_raw(m)

            m.d.top_comb += instr_decoder.instr.eq(raw.data)

            # Jump-branch unit requires information if the instruction was
            # decoded from a compressed instruction. To avoid adding a new signal
            # to the pipeline, we pack it in funct7 - it is not used in jb unit anyway.
            # This is a temporary hack and should be removed when we onboard the new
            # amaranth data lib and make use of it.
            is_jb_unit_instr = (
                (instr_decoder.optype == OpType.JAL)
                | (instr_decoder.optype == OpType.JALR)
                | (instr_decoder.optype == OpType.BRANCH)
            )

            exception_override = Signal()
            m.d.comb += exception_override.eq(instr_decoder.illegal | raw.access_fault)
            exception_funct = Signal(Funct3)
            with m.If(raw.access_fault):
                m.d.comb += exception_funct.eq(Funct3._EINSTRACCESSFAULT)
            with m.Elif(instr_decoder.illegal):
                m.d.comb += exception_funct.eq(Funct3._EILLEGALINSTR)

            self.push_decoded(
                m,
                {
                    "exec_fn": {
                        "op_type": Mux(~exception_override, instr_decoder.optype, OpType.EXCEPTION),
                        # imm muxing in FUs depend on unused functs set to 0
                        # todo: this is a bit awkward and needs a refactor in the future
                        "funct3": Mux(
                            ~exception_override, Mux(instr_decoder.funct3_v, instr_decoder.funct3, 0), exception_funct
                        ),
                        "funct7": Mux(
                            ~exception_override,
                            Mux(instr_decoder.funct7_v, instr_decoder.funct7, Mux(is_jb_unit_instr, raw.rvc, 0)),
                            0,
                        ),
                    },
                    "regs_l": {
                        # read/writes to phys reg 0 make no effect
<<<<<<< HEAD
                        "dst": {
                            "id": Mux(instr_decoder.rd_v, instr_decoder.rd, 0),
                            "type": Mux(instr_decoder.rd_v, instr_decoder.rd_rf, 0),
                        },
                        "s1": {
                            "id": Mux(instr_decoder.rs1_v, instr_decoder.rs1, 0),
                            "type": Mux(instr_decoder.rs1_v, instr_decoder.rs1_rf, 0),
                        },
                        "s2": {
                            "id": Mux(instr_decoder.rs2_v, instr_decoder.rs2, 0),
                            "type": Mux(instr_decoder.rs2_v, instr_decoder.rs2_rf, 0),
                        },
=======
                        "rl_dst": Mux(instr_decoder.rd_v & (~exception_override), instr_decoder.rd, 0),
                        "rl_s1": Mux(instr_decoder.rs1_v & (~exception_override), instr_decoder.rs1, 0),
                        "rl_s2": Mux(instr_decoder.rs2_v & (~exception_override), instr_decoder.rs2, 0),
>>>>>>> b4869f06
                    },
                    "imm": instr_decoder.imm,
                    "imm2": instr_decoder.imm2,
                    "pc": raw.pc,
                },
            )

        return m<|MERGE_RESOLUTION|>--- conflicted
+++ resolved
@@ -81,24 +81,18 @@
                     },
                     "regs_l": {
                         # read/writes to phys reg 0 make no effect
-<<<<<<< HEAD
                         "dst": {
-                            "id": Mux(instr_decoder.rd_v, instr_decoder.rd, 0),
-                            "type": Mux(instr_decoder.rd_v, instr_decoder.rd_rf, 0),
-                        },
+                            "id": Mux(instr_decoder.rd_v & (~exception_override), instr_decoder.rd, 0),
+                            "type": Mux(instr_decoder.rd_v & (~exception_override), instr_decoder.rd_rf, 0),
+                            },
                         "s1": {
-                            "id": Mux(instr_decoder.rs1_v, instr_decoder.rs1, 0),
-                            "type": Mux(instr_decoder.rs1_v, instr_decoder.rs1_rf, 0),
-                        },
+                            "id": Mux(instr_decoder.rs1_v & (~exception_override), instr_decoder.rs1, 0),
+                            "type": Mux(instr_decoder.rs1_v & (~exception_override), instr_decoder.rs1_rf, 0),
+                            },
                         "s2": {
-                            "id": Mux(instr_decoder.rs2_v, instr_decoder.rs2, 0),
-                            "type": Mux(instr_decoder.rs2_v, instr_decoder.rs2_rf, 0),
-                        },
-=======
-                        "rl_dst": Mux(instr_decoder.rd_v & (~exception_override), instr_decoder.rd, 0),
-                        "rl_s1": Mux(instr_decoder.rs1_v & (~exception_override), instr_decoder.rs1, 0),
-                        "rl_s2": Mux(instr_decoder.rs2_v & (~exception_override), instr_decoder.rs2, 0),
->>>>>>> b4869f06
+                            "id": Mux(instr_decoder.rs2_v & (~exception_override), instr_decoder.rs2, 0),
+                            "type": Mux(instr_decoder.rs2_v & (~exception_override), instr_decoder.rs2_rf, 0),
+                            },
                     },
                     "imm": instr_decoder.imm,
                     "imm2": instr_decoder.imm2,
