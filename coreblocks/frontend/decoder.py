from dataclasses import KW_ONLY, dataclass
from functools import reduce
from operator import or_
from typing import Optional

from amaranth import *

from coreblocks.params import *

__all__ = ["InstrDecoder"]

# Important
#
# In order to add new instructions to be decoded by this decoder assuming they do not required additional
# fields to be extracted you need to add them into `_instructions_by_optype` map, and register new OpType
# into new or existing extension in `optypes_by_extensions` map in `params.optypes` module.

# Lists which fields are used by which Instruction's types

_rd_itypes = [InstrType.R, InstrType.I, InstrType.U, InstrType.J, InstrType.S1I, InstrType.S1IS2, InstrType.S1U]

_rs1_itypes = [InstrType.R, InstrType.I, InstrType.S, InstrType.B]

_rs2_itypes = [InstrType.R, InstrType.S, InstrType.B, InstrType.S1IS2]


@dataclass(frozen=True)
class Encoding:
    """
    Class representing encoding of single RISC-V instruction.

    Parameters
    ----------
    opcode: Opcode
        Opcode of instruction.
    funct3: Optional[Funct3]
        Three bits function identifier. If not exists for instruction then `None`.
    funct7: Optional[Funct7]
        Seven bits function identifier. If not exists for instruction then `None`.
    funct12: Optional[Funct12]
        Twelve bits function identifier. If not exists for instruction then `None`.
    instr_type_override: Optional[InstrType]
        Specify `InstrType` used for decoding of register and immediate for single opcode.
        If set to `None` optype is determined from instrustion opcode, which is almost always correct.
    rd_zero: bool
        `rd` field is specifed as constant zero in instruction encoding. Other fields are decoded
        accordingly to `InstrType`. Default is False.
    rs1_zero: bool
        `rs1` field is specifed as constant zero in instruction encoding. Other fields are decoded
        accordingly to `InstrType`. Default is False.
    rs2_zero: bool
        `rs2` field is specifed as constant zero in instruction encoding. Other fields are decoded
        accordingly to `InstrType`. Default is False.
    """

    opcode: Opcode
    funct3: Optional[Funct3] = None
    funct7: Optional[Funct7] = None
    funct12: Optional[Funct12] = None
    _ = KW_ONLY
    funct6: Optional[Funct6] = None
    instr_type_override: Optional[InstrType] = None
    rd_zero: bool = False
    rs1_zero: bool = False
    rs2_zero: bool = False


#
# Instructions grouped by Operation types
#

_instructions_by_optype = {
    OpType.ARITHMETIC: [
        Encoding(Opcode.OP_IMM, Funct3.ADD),  # addi
        Encoding(Opcode.OP, Funct3.ADD, Funct7.ADD),  # add
        Encoding(Opcode.OP, Funct3.ADD, Funct7.SUB),  # sub
        Encoding(Opcode.LUI),  # lui
    ],
    OpType.COMPARE: [
        Encoding(Opcode.OP_IMM, Funct3.SLT),  # slti
        Encoding(Opcode.OP_IMM, Funct3.SLTU),  # sltiu
        Encoding(Opcode.OP, Funct3.SLT, Funct7.SLT),  # slt
        Encoding(Opcode.OP, Funct3.SLTU, Funct7.SLT),  # sltu
    ],
    OpType.LOGIC: [
        Encoding(Opcode.OP_IMM, Funct3.XOR),  # xori
        Encoding(Opcode.OP_IMM, Funct3.OR),  # ori
        Encoding(Opcode.OP_IMM, Funct3.AND),  # andi
        Encoding(Opcode.OP, Funct3.XOR, Funct7.XOR),  # xor
        Encoding(Opcode.OP, Funct3.OR, Funct7.OR),  # or
        Encoding(Opcode.OP, Funct3.AND, Funct7.AND),  # and
    ],
    OpType.SHIFT: [
        Encoding(Opcode.OP_IMM, Funct3.SLL, Funct7.SL),  # slli
        Encoding(Opcode.OP_IMM, Funct3.SR, Funct7.SL),  # srli
        Encoding(Opcode.OP_IMM, Funct3.SR, Funct7.SA),  # srai
        Encoding(Opcode.OP, Funct3.SLL, Funct7.SL),  # sll
        Encoding(Opcode.OP, Funct3.SR, Funct7.SL),  # srl
        Encoding(Opcode.OP, Funct3.SR, Funct7.SA),  # sra
    ],
    OpType.AUIPC: [
        Encoding(Opcode.AUIPC),  # auipc
    ],
    OpType.JAL: [
        Encoding(Opcode.JAL),  # jal
    ],
    OpType.JALR: [
        Encoding(Opcode.JALR, Funct3.JALR),  # jalr
    ],
    OpType.BRANCH: [
        Encoding(Opcode.BRANCH, Funct3.BEQ),  # beq
        Encoding(Opcode.BRANCH, Funct3.BNE),  # bne
        Encoding(Opcode.BRANCH, Funct3.BLT),  # blt
        Encoding(Opcode.BRANCH, Funct3.BGE),  # bge
        Encoding(Opcode.BRANCH, Funct3.BLTU),  # bltu
        Encoding(Opcode.BRANCH, Funct3.BGEU),  # bgeu
    ],
    OpType.LOAD: [
        Encoding(Opcode.LOAD, Funct3.B),  # lb
        Encoding(Opcode.LOAD, Funct3.BU),  # lbu
        Encoding(Opcode.LOAD, Funct3.H),  # lh
        Encoding(Opcode.LOAD, Funct3.HU),  # lhu
        Encoding(Opcode.LOAD, Funct3.W),  # lw
    ],
    OpType.STORE: [
        Encoding(Opcode.STORE, Funct3.B),  # sb
        Encoding(Opcode.STORE, Funct3.H),  # sh
        Encoding(Opcode.STORE, Funct3.W),  # sw
    ],
    OpType.FENCE: [
        Encoding(Opcode.MISC_MEM, Funct3.FENCE),  # fence
    ],
    OpType.ECALL: [
        Encoding(Opcode.SYSTEM, Funct3.PRIV, funct12=Funct12.ECALL, rd_zero=True, rs1_zero=True),  # ecall
    ],
    OpType.EBREAK: [
        Encoding(Opcode.SYSTEM, Funct3.PRIV, funct12=Funct12.EBREAK, rd_zero=True, rs1_zero=True),  # ebreak
    ],
    OpType.MRET: [
        Encoding(Opcode.SYSTEM, Funct3.PRIV, funct12=Funct12.MRET, rd_zero=True, rs1_zero=True),  # mret
    ],
    OpType.WFI: [
        Encoding(Opcode.SYSTEM, Funct3.PRIV, funct12=Funct12.WFI, rd_zero=True, rs1_zero=True),  # wfi
    ],
    OpType.FENCEI: [
        Encoding(Opcode.MISC_MEM, Funct3.FENCEI),  # fence.i
    ],
    OpType.CSR_REG: [
        Encoding(Opcode.SYSTEM, Funct3.CSRRW),  # csrrw
        Encoding(Opcode.SYSTEM, Funct3.CSRRS),  # csrrs
        Encoding(Opcode.SYSTEM, Funct3.CSRRC),  # csrrc
    ],
    OpType.CSR_IMM: [
        Encoding(Opcode.SYSTEM, Funct3.CSRRWI, instr_type_override=InstrType.S1U),  # csrrwi
        Encoding(Opcode.SYSTEM, Funct3.CSRRSI, instr_type_override=InstrType.S1U),  # csrrsi
        Encoding(Opcode.SYSTEM, Funct3.CSRRCI, instr_type_override=InstrType.S1U),  # csrrci
    ],
    OpType.MUL: [
        Encoding(Opcode.OP, Funct3.MUL, Funct7.MULDIV),  # mul
        Encoding(Opcode.OP, Funct3.MULH, Funct7.MULDIV),  # mulh
        Encoding(Opcode.OP, Funct3.MULHSU, Funct7.MULDIV),  # mulsu
        Encoding(Opcode.OP, Funct3.MULHU, Funct7.MULDIV),  # mulu
    ],
    OpType.DIV_REM: [
        Encoding(Opcode.OP, Funct3.DIV, Funct7.MULDIV),  # div
        Encoding(Opcode.OP, Funct3.DIVU, Funct7.MULDIV),  # divu
        Encoding(Opcode.OP, Funct3.REM, Funct7.MULDIV),  # rem
        Encoding(Opcode.OP, Funct3.REMU, Funct7.MULDIV),  # remu
    ],
    OpType.SINGLE_BIT_MANIPULATION: [
        Encoding(Opcode.OP, Funct3.BCLR, Funct7.BCLR),  # bclr
        Encoding(Opcode.OP_IMM, Funct3.BCLR, Funct7.BCLR),  # bclri
        Encoding(Opcode.OP, Funct3.BEXT, Funct7.BEXT),  # bext
        Encoding(Opcode.OP_IMM, Funct3.BEXT, Funct7.BEXT),  # bexti
        Encoding(Opcode.OP, Funct3.BSET, Funct7.BSET),  # bset
        Encoding(Opcode.OP_IMM, Funct3.BSET, Funct7.BSET),  # bseti
        Encoding(Opcode.OP, Funct3.BINV, Funct7.BINV),  # binv
        Encoding(Opcode.OP_IMM, Funct3.BINV, Funct7.BINV),  # binvi
    ],
    OpType.ADDRESS_GENERATION: [
        Encoding(Opcode.OP, Funct3.SH1ADD, Funct7.SH1ADD),
        Encoding(Opcode.OP, Funct3.SH2ADD, Funct7.SH2ADD),
        Encoding(Opcode.OP, Funct3.SH3ADD, Funct7.SH3ADD),
    ],
    OpType.BIT_MANIPULATION: [
        Encoding(Opcode.OP, Funct3.ANDN, Funct7.ANDN),
        Encoding(Opcode.OP, Funct3.MAX, Funct7.MAX),
        Encoding(Opcode.OP, Funct3.MAXU, Funct7.MAX),
        Encoding(Opcode.OP, Funct3.MIN, Funct7.MIN),
        Encoding(Opcode.OP, Funct3.MINU, Funct7.MIN),
        Encoding(Opcode.OP, Funct3.ORN, Funct7.ORN),
        Encoding(Opcode.OP, Funct3.ROL, Funct7.ROL),
        Encoding(Opcode.OP, Funct3.ROR, Funct7.ROR),
        Encoding(Opcode.OP_IMM, Funct3.ROR, Funct7.ROR),
        Encoding(Opcode.OP, Funct3.XNOR, Funct7.XNOR),
    ],
    OpType.UNARY_BIT_MANIPULATION_1: [
        Encoding(Opcode.OP_IMM, Funct3.ORCB, funct12=Funct12.ORCB),
        Encoding(Opcode.OP_IMM, Funct3.REV8, funct12=Funct12.REV8_32),
        Encoding(Opcode.OP_IMM, Funct3.SEXTB, funct12=Funct12.SEXTB),
        Encoding(Opcode.OP, Funct3.ZEXTH, funct12=Funct12.ZEXTH),
    ],
    # Instructions SEXTH, SEXTHB, CPOP, CLZ and CTZ  cannot be distiguished by their Funct7 code
    OpType.UNARY_BIT_MANIPULATION_2: [
        Encoding(Opcode.OP_IMM, Funct3.SEXTH, funct12=Funct12.SEXTH),
    ],
    OpType.UNARY_BIT_MANIPULATION_3: [
        Encoding(Opcode.OP_IMM, Funct3.CLZ, funct12=Funct12.CLZ),
    ],
    OpType.UNARY_BIT_MANIPULATION_4: [
        Encoding(Opcode.OP_IMM, Funct3.CTZ, funct12=Funct12.CTZ),
    ],
    OpType.UNARY_BIT_MANIPULATION_5: [
        Encoding(Opcode.OP_IMM, Funct3.CPOP, funct12=Funct12.CPOP),
    ],
    OpType.CLMUL: [
        Encoding(Opcode.OP, Funct3.CLMUL, Funct7.CLMUL),
        Encoding(Opcode.OP, Funct3.CLMULH, Funct7.CLMUL),
        Encoding(Opcode.OP, Funct3.CLMULR, Funct7.CLMUL),
    ],
    OpType.SRET: [
        Encoding(Opcode.SYSTEM, Funct3.PRIV, funct12=Funct12.SRET, rd_zero=True, rs1_zero=True),  # sret
    ],
    OpType.SFENCEVMA: [
        Encoding(
            Opcode.SYSTEM, Funct3.PRIV, Funct7.SFENCEVMA, rd_zero=True, instr_type_override=InstrType.R
        ),  # sfence.vma
    ],
    OpType.V_ARITHMETIC: [
        Encoding(Opcode.OP_V, Funct3.OPIVV, funct6=Funct6.VADD),
        Encoding(Opcode.OP_V, Funct3.OPIVV, funct6=Funct6.VSUB),
        Encoding(Opcode.OP_V, Funct3.OPIVV, funct6=Funct6.VAND),
        Encoding(Opcode.OP_V, Funct3.OPIVV, funct6=Funct6.VOR),
        Encoding(Opcode.OP_V, Funct3.OPIVV, funct6=Funct6.VXOR),
        Encoding(Opcode.OP_V, Funct3.OPIVV, funct6=Funct6.VSLL),
        Encoding(Opcode.OP_V, Funct3.OPIVV, funct6=Funct6.VSRL),
        Encoding(Opcode.OP_V, Funct3.OPIVV, funct6=Funct6.VSRA),
        Encoding(Opcode.OP_V, Funct3.OPIVV, funct6=Funct6.VMSEQ),
        Encoding(Opcode.OP_V, Funct3.OPIVV, funct6=Funct6.VMSNE),
        Encoding(Opcode.OP_V, Funct3.OPIVV, funct6=Funct6.VMSLTU),
        Encoding(Opcode.OP_V, Funct3.OPIVV, funct6=Funct6.VMSLT),
        Encoding(Opcode.OP_V, Funct3.OPIVV, funct6=Funct6.VMSLEU),
        Encoding(Opcode.OP_V, Funct3.OPIVV, funct6=Funct6.VMSLE),
        Encoding(Opcode.OP_V, Funct3.OPIVV, funct6=Funct6.VMINU),
        Encoding(Opcode.OP_V, Funct3.OPIVV, funct6=Funct6.VMIN),
        Encoding(Opcode.OP_V, Funct3.OPIVV, funct6=Funct6.VMAXU),
        Encoding(Opcode.OP_V, Funct3.OPIVV, funct6=Funct6.VMAX),
        Encoding(Opcode.OP_V, Funct3.OPIVI, funct6=Funct6.VADD, instr_type_override=InstrType.S1IS2),
        Encoding(Opcode.OP_V, Funct3.OPIVI, funct6=Funct6.VAND, instr_type_override=InstrType.S1IS2),
        Encoding(Opcode.OP_V, Funct3.OPIVI, funct6=Funct6.VOR, instr_type_override=InstrType.S1IS2),
        Encoding(Opcode.OP_V, Funct3.OPIVI, funct6=Funct6.VXOR, instr_type_override=InstrType.S1IS2),
        Encoding(Opcode.OP_V, Funct3.OPIVI, funct6=Funct6.VSLL, instr_type_override=InstrType.S1IS2),
        Encoding(Opcode.OP_V, Funct3.OPIVI, funct6=Funct6.VSRL, instr_type_override=InstrType.S1IS2),
        Encoding(Opcode.OP_V, Funct3.OPIVI, funct6=Funct6.VSRA, instr_type_override=InstrType.S1IS2),
        Encoding(Opcode.OP_V, Funct3.OPIVI, funct6=Funct6.VMSEQ, instr_type_override=InstrType.S1IS2),
        Encoding(Opcode.OP_V, Funct3.OPIVI, funct6=Funct6.VMSNE, instr_type_override=InstrType.S1IS2),
        Encoding(Opcode.OP_V, Funct3.OPIVI, funct6=Funct6.VMSLEU, instr_type_override=InstrType.S1IS2),
        Encoding(Opcode.OP_V, Funct3.OPIVI, funct6=Funct6.VMSLE, instr_type_override=InstrType.S1IS2),
        Encoding(Opcode.OP_V, Funct3.OPIVI, funct6=Funct6.VMSGTU, instr_type_override=InstrType.S1IS2),
        Encoding(Opcode.OP_V, Funct3.OPIVI, funct6=Funct6.VMSGT, instr_type_override=InstrType.S1IS2),
        Encoding(Opcode.OP_V, Funct3.OPIVX, funct6=Funct6.VADD),
        Encoding(Opcode.OP_V, Funct3.OPIVX, funct6=Funct6.VSUB),
        Encoding(Opcode.OP_V, Funct3.OPIVX, funct6=Funct6.VAND),
        Encoding(Opcode.OP_V, Funct3.OPIVX, funct6=Funct6.VOR),
        Encoding(Opcode.OP_V, Funct3.OPIVX, funct6=Funct6.VXOR),
        Encoding(Opcode.OP_V, Funct3.OPIVX, funct6=Funct6.VSLL),
        Encoding(Opcode.OP_V, Funct3.OPIVX, funct6=Funct6.VSRL),
        Encoding(Opcode.OP_V, Funct3.OPIVX, funct6=Funct6.VSRA),
        Encoding(Opcode.OP_V, Funct3.OPIVX, funct6=Funct6.VMSEQ),
        Encoding(Opcode.OP_V, Funct3.OPIVX, funct6=Funct6.VMSNE),
        Encoding(Opcode.OP_V, Funct3.OPIVX, funct6=Funct6.VMSLTU),
        Encoding(Opcode.OP_V, Funct3.OPIVX, funct6=Funct6.VMSLT),
        Encoding(Opcode.OP_V, Funct3.OPIVX, funct6=Funct6.VMSLEU),
        Encoding(Opcode.OP_V, Funct3.OPIVX, funct6=Funct6.VMSLE),
        Encoding(Opcode.OP_V, Funct3.OPIVX, funct6=Funct6.VMSGTU),
        Encoding(Opcode.OP_V, Funct3.OPIVX, funct6=Funct6.VMSGT),
        Encoding(Opcode.OP_V, Funct3.OPIVX, funct6=Funct6.VMINU),
        Encoding(Opcode.OP_V, Funct3.OPIVX, funct6=Funct6.VMIN),
        Encoding(Opcode.OP_V, Funct3.OPIVX, funct6=Funct6.VMAXU),
        Encoding(Opcode.OP_V, Funct3.OPIVX, funct6=Funct6.VMAX),
    ],
    OpType.V_ARITHMETIC_NOT_IMPLEMENTED: [
        Encoding(
            Opcode.OP_V, Funct3.OPIVV, Funct7(int(Funct6.VADC) * 2)
        ),  # Funct6.VADC * 2 + 1 is reserved by standard
        Encoding(Opcode.OP_V, Funct3.OPIVV, funct6=Funct6.VMADC),
        Encoding(
            Opcode.OP_V, Funct3.OPIVV, Funct7(int(Funct6.VSBC) * 2)
        ),  # Funct6.VSBC * 2 + 1 is reserved by standard
        Encoding(Opcode.OP_V, Funct3.OPIVV, funct6=Funct6.VMSBC),
        Encoding(Opcode.OP_V, Funct3.OPIVV, funct6=Funct6.VSADDU),
        Encoding(Opcode.OP_V, Funct3.OPIVV, funct6=Funct6.VSADD),
        Encoding(Opcode.OP_V, Funct3.OPIVV, funct6=Funct6.VSSUBU),
        Encoding(Opcode.OP_V, Funct3.OPIVV, funct6=Funct6.VSSUB),
        Encoding(Opcode.OP_V, Funct3.OPIVV, funct6=Funct6.VSMUL),
        Encoding(Opcode.OP_V, Funct3.OPIVI, funct6=Funct6.VRSUB, instr_type_override=InstrType.S1IS2),
        Encoding(Opcode.OP_V, Funct3.OPIVI, Funct7(int(Funct6.VADC) * 2), instr_type_override=InstrType.S1IS2),
        Encoding(Opcode.OP_V, Funct3.OPIVI, funct6=Funct6.VMADC, instr_type_override=InstrType.S1IS2),
        Encoding(Opcode.OP_V, Funct3.OPIVI, funct6=Funct6.VSADDU, instr_type_override=InstrType.S1IS2),
        Encoding(Opcode.OP_V, Funct3.OPIVI, funct6=Funct6.VSADD, instr_type_override=InstrType.S1IS2),
        Encoding(Opcode.OP_V, Funct3.OPIVX, funct6=Funct6.VRSUB),
        Encoding(Opcode.OP_V, Funct3.OPIVX, Funct7(int(Funct6.VADC) * 2)),
        Encoding(Opcode.OP_V, Funct3.OPIVX, funct6=Funct6.VMADC),
        Encoding(Opcode.OP_V, Funct3.OPIVX, Funct7(int(Funct6.VSBC) * 2)),
        Encoding(Opcode.OP_V, Funct3.OPIVX, funct6=Funct6.VMSBC),
        Encoding(Opcode.OP_V, Funct3.OPIVX, funct6=Funct6.VSADDU),
        Encoding(Opcode.OP_V, Funct3.OPIVX, funct6=Funct6.VSADD),
        Encoding(Opcode.OP_V, Funct3.OPIVX, funct6=Funct6.VSSUBU),
        Encoding(Opcode.OP_V, Funct3.OPIVX, funct6=Funct6.VSSUB),
        Encoding(Opcode.OP_V, Funct3.OPIVX, funct6=Funct6.VSMUL),
    ],
    OpType.V_ARITHMETIC_NARROWING: [
        Encoding(Opcode.OP_V, Funct3.OPIVV, funct6=Funct6.VNSRL),
        Encoding(Opcode.OP_V, Funct3.OPIVV, funct6=Funct6.VNSRA),
        Encoding(Opcode.OP_V, Funct3.OPIVV, funct6=Funct6.VNCLIP),
        Encoding(Opcode.OP_V, Funct3.OPIVV, funct6=Funct6.VNCLIPU),
        Encoding(Opcode.OP_V, Funct3.OPIVI, funct6=Funct6.VNSRL, instr_type_override=InstrType.S1IS2),
        Encoding(Opcode.OP_V, Funct3.OPIVI, funct6=Funct6.VNSRA, instr_type_override=InstrType.S1IS2),
        Encoding(Opcode.OP_V, Funct3.OPIVI, funct6=Funct6.VNCLIP, instr_type_override=InstrType.S1IS2),
        Encoding(Opcode.OP_V, Funct3.OPIVI, funct6=Funct6.VNCLIPU, instr_type_override=InstrType.S1IS2),
        Encoding(Opcode.OP_V, Funct3.OPIVX, funct6=Funct6.VNSRL),
        Encoding(Opcode.OP_V, Funct3.OPIVX, funct6=Funct6.VNSRA),
        Encoding(Opcode.OP_V, Funct3.OPIVX, funct6=Funct6.VNCLIP),
        Encoding(Opcode.OP_V, Funct3.OPIVX, funct6=Funct6.VNCLIPU),
    ],
    OpType.V_PERMUTATION: [
        Encoding(Opcode.OP_V, Funct3.OPIVV, funct6=Funct6.VMV),
        Encoding(Opcode.OP_V, Funct3.OPIVV, funct6=Funct6.VRGATHER),
        Encoding(Opcode.OP_V, Funct3.OPIVV, funct6=Funct6.VRGATHEREI16),
        Encoding(Opcode.OP_V, Funct3.OPIVI, funct6=Funct6.VMV, instr_type_override=InstrType.S1IS2),
        Encoding(Opcode.OP_V, Funct3.OPIVI, funct6=Funct6.VMV1R, instr_type_override=InstrType.S1IS2),
        Encoding(Opcode.OP_V, Funct3.OPIVI, funct6=Funct6.VRGATHER, instr_type_override=InstrType.S1IS2),
        Encoding(Opcode.OP_V, Funct3.OPIVI, funct6=Funct6.VSLIDEUP, instr_type_override=InstrType.S1IS2),
        Encoding(Opcode.OP_V, Funct3.OPIVI, funct6=Funct6.VSLIDEDOWN, instr_type_override=InstrType.S1IS2),
        Encoding(Opcode.OP_V, Funct3.OPIVX, funct6=Funct6.VMV),
        Encoding(Opcode.OP_V, Funct3.OPIVX, funct6=Funct6.VRGATHER),
        Encoding(Opcode.OP_V, Funct3.OPIVX, funct6=Funct6.VSLIDEUP),
        Encoding(Opcode.OP_V, Funct3.OPIVX, funct6=Funct6.VSLIDEDOWN),
    ],
    OpType.V_REDUCTION: [
        Encoding(Opcode.OP_V, Funct3.OPIVV, funct6=Funct6.VWREDSUMU),
        Encoding(Opcode.OP_V, Funct3.OPIVV, funct6=Funct6.VWREDSUM),
    ],
    OpType.V_CONTROL: [
        Encoding(Opcode.OP_V, Funct3.OPCFG),
    ],
    OpType.V_MEMORY: [],
}


class InstrDecoder(Elaboratable):
    """
    Class performing instruction decoding into elementary components like opcodes, funct3 etc.
    It uses combinatorial connection via its attributes.

    Attributes
    ----------
    instr: Signal(gen.isa.ilen), in
        Instruction to be decoded.
    opcode: Signal(Opcode), out
        Opcode of decoded instruction.
    funct3: Signal(Funct3), out
        Three bits function identifier.
    funct3_v: Signal(1), out
        Signals if decoded instruction has funct3 identifier.
    funct7: Signal(Funct7), out
        Seven bits function identifier.
    funct7_v: Signal(1), out
        Signals if decoded instruction has funct7 identifier.
    funct12: Signal(Funct12), out
        Twelve bits function identifier.
    funct12_v: Signal(1), out
        Signals if decoded instruction has funct12 identifier.
    rd: Signal(gen.isa.reg_cnt_log), out
        Address of register to write instruction result.
    rd_v: Signal(1), out
        Signal if instruction writes to register.
    rs1: Signal(gen.isa.reg_cnt_log), out
        Address of register holding first input value.
    rs1_v: Signal(1), out
        Signal if instruction takes first input value form register.
    rs2: Signal(gen.isa.reg_cnt_log), out
        Address of register holding second input value.
    rs2_v: Signal(1), out
        Signal if instruction takes second input value form register.
    imm: Signal(gen.isa.xlen), out
        Immediate values provided in instruction. If no immediate values were provided then value is 0.
    succ: Signal(FenceTarget), out
        Successor for `FENCE` instructions.
    pred: Signal(FenceTarget), out
        Predecessor for `FENCE` instructions.
    fm: Signal(FenceFm), out
        Fence mode for `FENCE` instructions.
    imm2: Signal(gen.imm2_width), out
        Address of Control and Source Register for `CSR` instructions.
    optype: Signal(OpType), out
        Operation type of instruction, used to define functional unit to perform this kind of instructions.
    illegal: Signal(1), out
        Signal if decoding of instruction was successful. If instruction do not fit into any supported
        instruction type for selected core generation parameters t then value is 1.
    """

    def __init__(self, gen: GenParams):
        """
        Decoder constructor.

        Parameters
        ----------
        gen: GenParams
            Core generation parameters.
        """
        self.gen = gen

        #
        # Input ports
        #

        self.instr = Signal(gen.isa.ilen)

        #
        # Output ports
        #

        # Opcode and funct
        self.opcode = Signal(Opcode)
        self.funct3 = Signal(Funct3)
        self.funct3_v = Signal()
        self.funct6 = Signal(Funct6)
        self.funct7 = Signal(Funct7)
        self.funct7_v = Signal()
        self.funct12 = Signal(Funct12)
        self.funct12_v = Signal()

        # Destination register
        self.rd = Signal(gen.isa.reg_cnt_log)
        self.rd_rf = Signal(RegisterType, reset=RegisterType.X)
        self.rd_v = Signal()

        # First source register
        self.rs1 = Signal(gen.isa.reg_cnt_log)
        self.rs1_rf = Signal(RegisterType, reset=RegisterType.X)
        self.rs1_v = Signal()

        # Second source register
        self.rs2 = Signal(gen.isa.reg_cnt_log)
        self.rs2_rf = Signal(RegisterType, reset=RegisterType.X)
        self.rs2_v = Signal()

        # Immediate
        self.imm = Signal(gen.isa.xlen)

        # Fence parameters
        self.succ = Signal(FenceTarget)
        self.pred = Signal(FenceTarget)
        self.fm = Signal(FenceFm)

        # CSR address or vtype for vector instruction
        self.imm2 = Signal(gen.imm2_width)

        # Operation type
        self.optype = Signal(OpType)

        # Illegal instruction
        self.illegal = Signal()

    def _extract(self, start: int, sig):
        """
        Method used to for extracting fragment of instruction into provided Signal starting from `start` bit.

        Parameters
        ----------
        start: int
            Start of instruction span to be extracted into.
        sig: Signal
            Signal into which fragment (with length of sig's length) of input will be extracted.

        Returns
        ----------
        Assign
            Assignment of signal.
        """
        return sig.eq(self.instr[start : start + len(sig)])

    def elaborate(self, platform):
        m = Module()

        extensions = self.gen.isa.extensions

        # We need to support all I instructions in E extension, but this is not extension implication
        if Extension.E in extensions:
            extensions |= Extension.I

        supported_encodings: set[Encoding] = set()
        encoding_to_optype: dict[Encoding, OpType] = dict()
        for ext, optypes in optypes_by_extensions.items():
            if extensions & ext:
                for optype in optypes:
                    for encoding in _instructions_by_optype[optype]:
                        supported_encodings.add(encoding)
                        encoding_to_optype[encoding] = optype

        # Opcode

        opcode = Signal(Opcode)
        m.d.comb += self._extract(2, opcode)

        # Instruction type

        instruction_type = Signal(InstrType)  # format of instruction

        with m.Switch(opcode):
            with m.Case(Opcode.OP_IMM, Opcode.JALR, Opcode.LOAD, Opcode.MISC_MEM, Opcode.SYSTEM):
                m.d.comb += instruction_type.eq(InstrType.I)
            with m.Case(Opcode.LUI, Opcode.AUIPC):
                m.d.comb += instruction_type.eq(InstrType.U)
            with m.Case(Opcode.OP, Opcode.OP_V):
                m.d.comb += instruction_type.eq(InstrType.R)
            with m.Case(Opcode.JAL):
                m.d.comb += instruction_type.eq(InstrType.J)
            with m.Case(Opcode.BRANCH):
                m.d.comb += instruction_type.eq(InstrType.B)
            with m.Case(Opcode.STORE):
                m.d.comb += instruction_type.eq(InstrType.S)

        # Decode and match instruction encoding

        m.d.comb += [
            self._extract(12, self.funct3),
            self._extract(25, self.funct7),
            self._extract(26, self.funct6),
            self._extract(20, self.funct12),
        ]

        rd_field = Signal(self.gen.isa.reg_field_bits)
        rs1_field = Signal(self.gen.isa.reg_field_bits)
        rs2_field = Signal(self.gen.isa.reg_field_bits)

        m.d.comb += [
            self._extract(7, rd_field),
            self._extract(15, rs1_field),
            self._extract(20, rs2_field),
        ]

        m.d.comb += [
            self.rd.eq(rd_field),
            self.rs1.eq(rs1_field),
            self.rs2.eq(rs2_field),
        ]

        rd_invalid = Signal()
        rs1_invalid = Signal()

        m.d.comb += self.optype.eq(OpType.UNKNOWN)

        for enc in supported_encodings:
            with m.If(
                (opcode == enc.opcode if enc.opcode is not None else 1)
                & (self.funct3 == enc.funct3 if enc.funct3 is not None else 1)
                & (self.funct7 == enc.funct7 if enc.funct7 is not None else 1)
                & (self.funct6 == enc.funct6 if enc.funct6 is not None else 1)
                & (self.funct12 == enc.funct12 if enc.funct12 is not None else 1)
                & (self.rd == 0 if enc.rd_zero else 1)
                & (self.rs1 == 0 if enc.rs1_zero else 1)
                & (self.rs2 == 0 if enc.rs2_zero else 1)
            ):
                m.d.comb += self.optype.eq(encoding_to_optype[enc])

                if enc.instr_type_override is not None:
                    m.d.comb += instruction_type.eq(enc.instr_type_override)

                m.d.comb += rd_invalid.eq(enc.rd_zero)
                m.d.comb += rs1_invalid.eq(enc.rs1_zero)

                m.d.comb += self.funct3_v.eq(enc.funct3 is not None)
                m.d.comb += self.funct7_v.eq((enc.funct7 is not None) | (enc.funct6 is not None))
                m.d.comb += self.funct12_v.eq(enc.funct12 is not None)

        # Destination and source registers validity

        m.d.comb += [
            self.rd_v.eq(reduce(or_, (instruction_type == t for t in _rd_itypes)) & ~rd_invalid),
            self.rs1_v.eq(reduce(or_, (instruction_type == t for t in _rs1_itypes)) & ~rs1_invalid),
            self.rs2_v.eq(reduce(or_, (instruction_type == t for t in _rs2_itypes)) & ~self.funct12_v),
        ]

        # Vector control instruction corrections

        high_bits = Signal(2)
        m.d.comb += self._extract(30, high_bits)
        with m.If(self.optype == OpType.V_CONTROL):
            with m.Switch(high_bits):
                with m.Case(0x0, 0x1):
                    m.d.comb += instruction_type.eq(InstrType.I)
                with m.Case(0x2):
                    m.d.comb += instruction_type.eq(InstrType.R)
                with m.Case(0x3):
                    m.d.comb += instruction_type.eq(InstrType.S1I)

        # Immediate

        iimm12 = Signal(signed(12))
        simm12 = Signal(signed(12))
        bimm13 = Signal(signed(13))
        uimm20 = Signal(unsigned(20))
        jimm20 = Signal(signed(21))
        uimm5 = Signal(unsigned(5))
        imm5 = Signal(signed(5))

        instr = self.instr

        m.d.comb += [
            self._extract(20, iimm12),
            simm12.eq(Cat(instr[7:12], instr[25:32])),
            bimm13.eq(Cat(0, instr[8:12], instr[25:31], instr[7], instr[31])),
            self._extract(12, uimm20),
            jimm20.eq(Cat(0, instr[21:31], instr[20], instr[12:20], instr[31])),
            self._extract(15, uimm5),
            self._extract(15, imm5),
        ]

        with m.If((opcode == Opcode.OP_IMM) & ((self.funct3 == Funct3.SLL) | (self.funct3 == Funct3.SR))):
            m.d.comb += iimm12.eq(instr[20:25])

        with m.Switch(instruction_type):
            with m.Case(InstrType.I):
                m.d.comb += self.imm.eq(iimm12)
            with m.Case(InstrType.S):
                m.d.comb += self.imm.eq(simm12)
            with m.Case(InstrType.B):
                m.d.comb += self.imm.eq(bimm13)
            with m.Case(InstrType.U):
                m.d.comb += self.imm.eq(uimm20 << (self.gen.isa.xlen - 20))
            with m.Case(InstrType.J):
                m.d.comb += self.imm.eq(jimm20)
            with m.Case(InstrType.S1U):
                m.d.comb += [
                    self.imm.eq(uimm5),
                    self.rs1_v.eq(0),
                ]
            with m.Case(InstrType.S1I, InstrType.S1IS2):
                m.d.comb += [
                    self.imm.eq(imm5),
                    self.rs1_v.eq(0),
                ]

        # Fence parameters

        m.d.comb += [
            self._extract(20, self.succ),
            self._extract(24, self.pred),
            self._extract(28, self.fm),
        ]

<<<<<<< HEAD
        # CSR address and constant for vector control instructions
=======
        # Check if register field bits outside of logical register space are zeroed

        register_space_invalid = Signal()
        m.d.comb += register_space_invalid.eq(
            (self.rd_v & (rd_field[len(self.rd) :]).any())
            | (self.rs1_v & (rs1_field[len(self.rs1) :]).any())
            | (self.rs2_v & (rs2_field[len(self.rs2) :]).any())
        )

        # CSR address
>>>>>>> b4869f06

        m.d.comb += self._extract(20, self.imm2)

        # Register types
        with m.If((self.opcode == Opcode.OP_V)):
            m.d.comb += [
                self.rs1_rf.eq(RegisterType.V),
                self.rs2_rf.eq(RegisterType.V),
                self.rd_rf.eq(RegisterType.V),
            ]
        with m.If((self.opcode == Opcode.OP_V) & (self.funct3 == Funct3.OPIVX)):
            m.d.comb += self.rs1_rf.eq(RegisterType.X)
        with m.If((self.opcode == Opcode.OP_V) & (self.funct3 == Funct3.OPCFG)):
            m.d.comb += [
                self.rs1_rf.eq(RegisterType.X),
                self.rs2_rf.eq(RegisterType.X),
                self.rd_rf.eq(RegisterType.X),
            ]

        # Instruction simplification

        # lui rd, imm -> addi rd, x0, (imm << 12)
        with m.If(opcode == Opcode.LUI):
            m.d.comb += [
                self.opcode.eq(Opcode.OP_IMM),
                self.funct3.eq(Funct3.ADD),
                self.funct3_v.eq(1),
                self.rs1.eq(0),
                self.rs1_v.eq(1),
            ]
        with m.Else():
            m.d.comb += self.opcode.eq(opcode)

        # Illegal instruction detection
        # 0b11 at field [0:2] of instruction specify standard 32-bit instruction encoding space (not checked by opcode)
        encoding_space = Signal(2)
        m.d.comb += self._extract(0, encoding_space)
        m.d.comb += self.illegal.eq((self.optype == OpType.UNKNOWN) | (encoding_space != 0b11) | register_space_invalid)

        return m<|MERGE_RESOLUTION|>--- conflicted
+++ resolved
@@ -651,9 +651,6 @@
             self._extract(28, self.fm),
         ]
 
-<<<<<<< HEAD
-        # CSR address and constant for vector control instructions
-=======
         # Check if register field bits outside of logical register space are zeroed
 
         register_space_invalid = Signal()
@@ -663,8 +660,7 @@
             | (self.rs2_v & (rs2_field[len(self.rs2) :]).any())
         )
 
-        # CSR address
->>>>>>> b4869f06
+        # CSR address and constant for vector control instructions
 
         m.d.comb += self._extract(20, self.imm2)
 
