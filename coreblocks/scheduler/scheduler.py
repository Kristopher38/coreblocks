--- conflicted
+++ resolved
@@ -108,16 +108,12 @@
         with Transaction().body(m):
             instr = self.get_instr(m)
 
-<<<<<<< HEAD
             with m.If(instr.regs_l.dst.type == RegisterType.X):
                 self.set_rename(m, rl_dst=instr.regs_l.dst.id, rp_dst=instr.regs_p.dst.id)
 
             renamed_regs = self.get_rename(m, rl_s1=instr.regs_l.s1.id, rl_s2=instr.regs_l.s2.id)
 
-            m.d.comb += assign(data_out, instr, fields={"opcode", "illegal", "exec_fn", "imm", "imm2", "pc"})
-=======
-            m.d.comb += assign(data_out, instr, fields={"exec_fn", "imm", "csr", "pc"})
->>>>>>> b4869f06
+            m.d.comb += assign(data_out, instr, fields={"opcode", "exec_fn", "imm", "imm2", "pc"})
             m.d.comb += assign(data_out.regs_l, instr.regs_l, fields=AssignType.COMMON)
             m.d.comb += data_out.regs_p.dst.eq(instr.regs_p.dst)
 
