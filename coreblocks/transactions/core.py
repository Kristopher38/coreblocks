from collections import defaultdict
from collections.abc import Sequence, Iterable, Callable, Mapping, Iterator
from contextlib import contextmanager
from enum import Enum, auto
from typing import ClassVar, NoReturn, TypeAlias, TypedDict, Union, Optional, Tuple
from graphlib import TopologicalSorter
from typing_extensions import Self
from amaranth import *
from amaranth import tracer
from amaranth.hdl.dsl import FSM, _ModuleBuilderDomain
from itertools import count, chain

from coreblocks.utils import AssignType, assign, ModuleConnector
from coreblocks.utils.utils import OneHotSwitchDynamic
from ._utils import *
from ..utils import silence_mustuse
from ..utils._typing import ValueLike, SignalBundle, HasElaborate, SwitchKey, ModuleLike
from .graph import Owned, OwnershipGraph, Direction

__all__ = [
    "MethodLayout",
    "Priority",
    "TModule",
    "TransactionManager",
    "TransactionContext",
    "TransactionModule",
    "Transaction",
    "Method",
    "eager_deterministic_cc_scheduler",
    "trivial_roundrobin_cc_scheduler",
    "def_method",
]


TransactionGraph: TypeAlias = Graph["Transaction"]
TransactionGraphCC: TypeAlias = GraphCC["Transaction"]
PriorityOrder: TypeAlias = dict["Transaction", int]
TransactionScheduler: TypeAlias = Callable[["MethodMap", TransactionGraph, TransactionGraphCC, PriorityOrder], Module]
RecordDict: TypeAlias = ValueLike | Mapping[str, "RecordDict"]
TransactionOrMethod: TypeAlias = Union["Transaction", "Method"]


class Priority(Enum):
    #: Conflicting transactions/methods don't have a priority order.
    UNDEFINED = auto()
    #: Left transaction/method is prioritized over the right one.
    LEFT = auto()
    #: Right transaction/method is prioritized over the left one.
    RIGHT = auto()


class RelationBase(TypedDict):
    end: TransactionOrMethod
    priority: Priority
    conflict: bool


class Relation(RelationBase):
    start: TransactionOrMethod


class MethodMap:
    def __init__(self, transactions: Iterable["Transaction"]):
        self.methods_by_transaction = dict[Transaction, list[Method]]()
        self.transactions_by_method = defaultdict[Method, list[Transaction]](list)

        def rec(transaction: Transaction, source: TransactionBase):
            for method in source.method_uses.keys():
                if not method.defined:
                    raise RuntimeError(f"Trying to use method '{method.name}' which is not defined yet")
                if method in self.methods_by_transaction[transaction]:
                    raise RuntimeError(f"Method '{method.name}' can't be called twice from the same transaction")
                self.methods_by_transaction[transaction].append(method)
                self.transactions_by_method[method].append(transaction)
                rec(transaction, method)

        for transaction in transactions:
            self.methods_by_transaction[transaction] = []
            rec(transaction, transaction)

    def transactions_for(self, elem: TransactionOrMethod) -> Iterable["Transaction"]:
        if isinstance(elem, Transaction):
            return [elem]
        else:
            return self.transactions_by_method[elem]

    @property
    def methods(self) -> Iterable["Method"]:
        return self.transactions_by_method.keys()

    @property
    def transactions(self) -> Iterable["Transaction"]:
        return self.methods_by_transaction.keys()

    @property
    def methods_and_transactions(self) -> Iterable[TransactionOrMethod]:
        return chain(self.methods, self.transactions)


def eager_deterministic_cc_scheduler(
    method_map: MethodMap, gr: TransactionGraph, cc: TransactionGraphCC, porder: PriorityOrder
) -> Module:
    """eager_deterministic_cc_scheduler

    This function generates an eager scheduler for the transaction
    subsystem. It isn't fair, because it starts transactions using
    transaction index in `cc` as a priority. Transaction with the lowest
    index has the highest priority.

    If there are two different transactions which have no conflicts then
    they will be started concurrently.

    Parameters
    ----------
    manager : TransactionManager
        TransactionManager which uses this instance of scheduler for
        arbitrating which agent should get a grant signal.
    gr : TransactionGraph
        Graph of conflicts between transactions, where vertices are transactions and edges are conflicts.
    cc : Set[Transaction]
        Connected components of the graph `gr` for which scheduler
        should be generated.
    porder : PriorityOrder
        Linear ordering of transactions which is consistent with priority constraints.
    """
    m = Module()
    ccl = list(cc)
    ccl.sort(key=lambda transaction: porder[transaction])
    for k, transaction in enumerate(ccl):
        ready = [method.ready for method in method_map.methods_by_transaction[transaction]]
        runnable = Cat(ready).all()
        conflicts = [ccl[j].grant for j in range(k) if ccl[j] in gr[transaction]]
        noconflict = ~Cat(conflicts).any()
        m.d.comb += transaction.grant.eq(transaction.request & runnable & noconflict)
    return m


def trivial_roundrobin_cc_scheduler(
    method_map: MethodMap, gr: TransactionGraph, cc: TransactionGraphCC, porder: PriorityOrder
) -> Module:
    """trivial_roundrobin_cc_scheduler

    This function generates a simple round-robin scheduler for the transaction
    subsystem. In a one cycle there will be at most one transaction granted
    (in a given connected component of the conflict graph), even if there is
    another ready, non-conflicting, transaction. It is mainly for testing
    purposes.

    Parameters
    ----------
    manager : TransactionManager
        TransactionManager which uses this instance of scheduler for
        arbitrating which agent should get grant signal.
    gr : TransactionGraph
        Graph of conflicts between transactions, where vertices are transactions and edges are conflicts.
    cc : Set[Transaction]
        Connected components of the graph `gr` for which scheduler
        should be generated.
    porder : PriorityOrder
        Linear ordering of transactions which is consistent with priority constraints.
    """
    m = Module()
    sched = Scheduler(len(cc))
    m.submodules.scheduler = sched
    for k, transaction in enumerate(cc):
        methods = method_map.methods_by_transaction[transaction]
        ready = Signal(len(methods))
        for n, method in enumerate(methods):
            m.d.comb += ready[n].eq(method.ready)
        runnable = ready.all()
        m.d.comb += sched.requests[k].eq(transaction.request & runnable)
        m.d.comb += transaction.grant.eq(sched.grant[k] & sched.valid)
    return m


class TransactionManager(Elaboratable):
    """Transaction manager

    This module is responsible for granting `Transaction`\\s and running
    `Method`\\s. It takes care that two conflicting `Transaction`\\s
    are never granted in the same clock cycle.
    """

    def __init__(self, cc_scheduler: TransactionScheduler = eager_deterministic_cc_scheduler):
        self.transactions: list[Transaction] = []
        self.cc_scheduler = cc_scheduler

    def add_transaction(self, transaction: "Transaction"):
        self.transactions.append(transaction)

    @staticmethod
    def _conflict_graph(
        method_map: MethodMap, relations: list[Relation]
    ) -> Tuple[TransactionGraph, TransactionGraph, PriorityOrder]:
        """_conflict_graph

        This function generates the graph of transaction conflicts. Conflicts
        between transactions can be explicit or implicit. Two transactions
        conflict explicitly, if a conflict was added between the transactions
        or the methods used by them via `add_conflict`. Two transactions
        conflict implicitly if they are both using the same method.

        Created graph is undirected. Transactions are nodes in that graph
        and conflict between two transactions is marked as an edge. In such
        representation connected components are sets of transactions which can
        potentially conflict so there is a need to arbitrate between them.
        On the other hand when two transactions are in different connected
        components, then they can be scheduled independently, because they
        will have no conflicts.

        This function also computes a linear ordering of transactions
        which is consistent with conflict priorities of methods and
        transactions. When priority constraints cannot be satisfied,
        an exception is thrown.

        Returns
        -------
        cgr : TransactionGraph
            Graph of conflicts between transactions, where vertices are transactions and edges are conflicts.
        rgr : TransactionGraph
            Graph of relations between transactions, which includes conflicts and orderings.
        porder : PriorityOrder
            Linear ordering of transactions which is consistent with priority constraints.
        """

        cgr: TransactionGraph = {}  # Conflict graph
        pgr: TransactionGraph = {}  # Priority graph
        rgr: TransactionGraph = {}  # Relation graph

        def add_edge(begin: Transaction, end: Transaction, priority: Priority, conflict: bool):
            rgr[begin].add(end)
            rgr[end].add(begin)
            if conflict:
                cgr[begin].add(end)
                cgr[end].add(begin)
            match priority:
                case Priority.LEFT:
                    pgr[end].add(begin)
                case Priority.RIGHT:
                    pgr[begin].add(end)

        for transaction in method_map.transactions:
            cgr[transaction] = set()
            pgr[transaction] = set()
            rgr[transaction] = set()

        for method in method_map.methods:
            if method.nonexclusive:
                continue
            for transaction1 in method_map.transactions_for(method):
                for transaction2 in method_map.transactions_for(method):
                    if transaction1 is not transaction2:
                        add_edge(transaction1, transaction2, Priority.UNDEFINED, True)

        for relation in relations:
            start = relation["start"]
            end = relation["end"]
            if not relation["conflict"]:  # relation added with schedule_before
                if end.def_order < start.def_order:
                    raise RuntimeError(f"{start.name!r} scheduled before {end.name!r}, but defined afterwards")

            for trans_start in method_map.transactions_for(start):
                for trans_end in method_map.transactions_for(end):
                    add_edge(trans_start, trans_end, relation["priority"], relation["conflict"])

        porder: PriorityOrder = {}

        for k, transaction in enumerate(TopologicalSorter(pgr).static_order()):
            porder[transaction] = k

        return cgr, rgr, porder

    @staticmethod
    def _method_enables(method_map: MethodMap) -> Mapping["Transaction", Mapping["Method", ValueLike]]:
        method_enables = defaultdict[Transaction, dict[Method, ValueLike]](dict)
        enables: list[ValueLike] = []

        def rec(transaction: Transaction, source: TransactionOrMethod):
            for method, (_, enable) in source.method_uses.items():
                enables.append(enable)
                rec(transaction, method)
                method_enables[transaction][method] = Cat(*enables).all()
                enables.pop()

        for transaction in method_map.transactions:
            rec(transaction, transaction)

        return method_enables

    @staticmethod
    def _method_calls(
        m: Module, method_map: MethodMap
    ) -> tuple[Mapping["Method", Sequence[ValueLike]], Mapping["Method", Sequence[ValueLike]]]:
        args = defaultdict[Method, list[ValueLike]](list)
        runs = defaultdict[Method, list[ValueLike]](list)

        for source in method_map.methods_and_transactions:
            if isinstance(source, Method):
                run_val = Cat(transaction.grant for transaction in method_map.transactions_by_method[source]).any()
                run = Signal()
                m.d.comb += run.eq(run_val)
            else:
                run = source.grant
            for method, (arg, _) in source.method_uses.items():
                args[method].append(arg)
                runs[method].append(run)

        return (args, runs)

    def elaborate(self, platform):
        # In the following, various problems in the transaction set-up are detected.
        # The exception triggers an unused Elaboratable warning.
        with silence_mustuse(self):
            method_map = MethodMap(self.transactions)
            relations = [
                Relation(**relation, start=elem)
                for elem in method_map.methods_and_transactions
                for relation in elem.relations
            ]
            cgr, rgr, porder = TransactionManager._conflict_graph(method_map, relations)

        m = Module()

        m.submodules._transactron_schedulers = ModuleConnector(
            *[self.cc_scheduler(method_map, cgr, cc, porder) for cc in _graph_ccs(rgr)]
        )

        method_enables = self._method_enables(method_map)

        for method, transactions in method_map.transactions_by_method.items():
            granted = Cat(transaction.grant & method_enables[transaction][method] for transaction in transactions)
            m.d.comb += method.run.eq(granted.any())

        (method_args, method_runs) = self._method_calls(m, method_map)

        for method in method_map.methods:
            if len(method_args[method]) == 1:
                m.d.comb += method.data_in.eq(method_args[method][0])
            else:
                runs = Cat(method_runs[method])
                for i in OneHotSwitchDynamic(m, runs):
                    m.d.comb += method.data_in.eq(method_args[method][i])

        return m

    def visual_graph(self, fragment):
        graph = OwnershipGraph(fragment)
        method_map = MethodMap(self.transactions)
        for method, transactions in method_map.transactions_by_method.items():
            if len(method.data_in) > len(method.data_out):
                direction = Direction.IN
            elif len(method.data_in) < len(method.data_out):
                direction = Direction.OUT
            else:
                direction = Direction.INOUT
            graph.insert_node(method)
            for transaction in transactions:
                graph.insert_node(transaction)
                graph.insert_edge(transaction, method, direction)

        return graph


class TransactionContext:
    stack: list[TransactionManager] = []

    def __init__(self, manager: TransactionManager):
        self.manager = manager

    def __enter__(self):
        self.stack.append(self.manager)
        return self

    def __exit__(self, exc_type, exc_value, exc_tb):
        top = self.stack.pop()
        assert self.manager is top

    @classmethod
    def get(cls) -> TransactionManager:
        if not cls.stack:
            raise RuntimeError("TransactionContext stack is empty")
        return cls.stack[-1]


class TransactionModule(Elaboratable):
    """
    `TransactionModule` is used as wrapper on `Elaboratable` classes,
    which adds support for transactions. It creates a
    `TransactionManager` which will handle transaction scheduling
    and can be used in definition of `Method`\\s and `Transaction`\\s.
    """

    def __init__(self, elaboratable: HasElaborate, manager: Optional[TransactionManager] = None):
        """
        Parameters
        ----------
        elaboratable: HasElaborate
                The `Elaboratable` which should be wrapped to add support for
                transactions and methods.
        """
        if manager is None:
            manager = TransactionManager()
        self.transactionManager = manager
        self.elaboratable = elaboratable

    def transaction_context(self) -> TransactionContext:
        return TransactionContext(self.transactionManager)

    def elaborate(self, platform):
        with silence_mustuse(self.transactionManager):
            with self.transaction_context():
                elaboratable = Fragment.get(self.elaboratable, platform)

        m = Module()

        m.submodules.main_module = elaboratable
        m.submodules.transactionManager = self.transactionManager

        return m


class _AvoidingModuleBuilderDomains:
    _m: "TModule"

    def __init__(self, m: "TModule"):
        object.__setattr__(self, "_m", m)

    def __getattr__(self, name: str) -> _ModuleBuilderDomain:
        if name == "av_comb":
            return self._m.avoiding_module.d["comb"]
        elif name == "top_comb":
            return self._m.top_module.d["comb"]
        else:
            return self._m.main_module.d[name]

    def __getitem__(self, name: str) -> _ModuleBuilderDomain:
        return self.__getattr__(name)

    def __setattr__(self, name: str, value):
        if not isinstance(value, _ModuleBuilderDomain):
            raise AttributeError(f"Cannot assign 'd.{name}' attribute; did you mean 'd.{name} +='?")

    def __setitem__(self, name: str, value):
        return self.__setattr__(name, value)


class TModule(ModuleLike, Elaboratable):
    """Extended Amaranth module for use with transactions.

    It includes three different combinational domains:

    * `comb` domain, works like the `comb` domain in plain Amaranth modules.
      Statements in `comb` are guarded by every condition, including
      `AvoidedIf`. This means they are guarded by transaction and method
      bodies: they don't execute if the given transaction/method is not run.
    * `av_comb` is guarded by all conditions except `AvoidedIf`. This means
      they are not guarded by transaction and method bodies. This allows to
      reduce the amount of useless multplexers due to transaction use, while
      still allowing the use of conditions in transaction/method bodies.
    * `top_comb` is unguarded: statements added to this domain always
      execute. It can be used to reduce combinational path length due to
      multplexers while keeping related combinational and synchronous
      statements together.
    """

    def __init__(self):
        self.main_module = Module()
        self.avoiding_module = Module()
        self.top_module = Module()
        self.d = _AvoidingModuleBuilderDomains(self)
        self.submodules = self.main_module.submodules
        self.domains = self.main_module.domains
        self.fsm: Optional[FSM] = None

    @contextmanager
    def AvoidedIf(self, cond: ValueLike):  # noqa: N802
        with self.main_module.If(cond):
            yield

    @contextmanager
    def If(self, cond: ValueLike):  # noqa: N802
        with self.main_module.If(cond):
            with self.avoiding_module.If(cond):
                yield

    @contextmanager
    def Elif(self, cond):  # noqa: N802
        with self.main_module.Elif(cond):
            with self.avoiding_module.Elif(cond):
                yield

    @contextmanager
    def Else(self):  # noqa: N802
        with self.main_module.Else():
            with self.avoiding_module.Else():
                yield

    @contextmanager
    def Switch(self, test: ValueLike):  # noqa: N802
        with self.main_module.Switch(test):
            with self.avoiding_module.Switch(test):
                yield

    @contextmanager
    def Case(self, *patterns: SwitchKey):  # noqa: N802
        with self.main_module.Case(*patterns):
            with self.avoiding_module.Case(*patterns):
                yield

    @contextmanager
    def Default(self):  # noqa: N802
        with self.main_module.Default():
            with self.avoiding_module.Default():
                yield

    @contextmanager
    def FSM(self, reset: Optional[str] = None, domain: str = "sync", name: str = "fsm"):  # noqa: N802
        old_fsm = self.fsm
        with self.main_module.FSM(reset, domain, name) as fsm:
            self.fsm = fsm
            yield fsm
        self.fsm = old_fsm

    @contextmanager
    def State(self, name: str):  # noqa: N802
        assert self.fsm is not None
        with self.main_module.State(name):
            with self.avoiding_module.If(self.fsm.ongoing(name)):
                yield

    @property
    def next(self) -> NoReturn:
        raise NotImplementedError

    @next.setter
    def next(self, name: str):
        self.main_module.next = name

    @property
    def _MustUse__silence(self):  # noqa: N802
        return self.main_module._MustUse__silence

    @_MustUse__silence.setter
    def _MustUse__silence(self, value):  # noqa: N802
        self.main_module._MustUse__silence = value  # type: ignore
        self.avoiding_module._MustUse__silence = value  # type: ignore
        self.top_module._MustUse__silence = value  # type: ignore

    def elaborate(self, platform):
        self.main_module.submodules._avoiding_module = self.avoiding_module
        self.main_module.submodules._top_module = self.top_module
        return self.main_module


class TransactionBase(Owned):
    stack: ClassVar[list[Union["Transaction", "Method"]]] = []
    def_counter: ClassVar[count] = count()
    def_order: int
    defined: bool = False

    def __init__(self):
        self.method_uses: dict[Method, Tuple[ValueLike, ValueLike]] = dict()
        self.relations: list[RelationBase] = []

    def add_conflict(self, end: TransactionOrMethod, priority: Priority = Priority.UNDEFINED) -> None:
        """Registers a conflict.

        Record that that the given `Transaction` or `Method` cannot execute
        simultaneously with this `Method` or `Transaction`. Typical reason
        is using a common resource (register write or memory port).

        Parameters
        ----------
        end: Transaction or Method
            The conflicting `Transaction` or `Method`
        priority: Priority, optional
            Is one of conflicting `Transaction`\\s or `Method`\\s prioritized?
            Defaults to undefined priority relation.
        """
        self.relations.append(RelationBase(end=end, priority=priority, conflict=True))

    def schedule_before(self, end: TransactionOrMethod) -> None:
        """Adds a priority relation.

        Record that that the given `Transaction` or `Method` needs to be
        scheduled before this `Method` or `Transaction`, without adding
        a conflict. Typical reason is data forwarding.

        Parameters
        ----------
        end: Transaction or Method
            The other `Transaction` or `Method`
        """
        self.relations.append(RelationBase(end=end, priority=Priority.LEFT, conflict=False))

    def use_method(self, method: "Method", arg: ValueLike, enable: ValueLike):
        if method in self.method_uses:
            raise RuntimeError(f"Method '{method.name}' can't be called twice from the same transaction '{self.name}'")
        self.method_uses[method] = (arg, enable)

    @contextmanager
    def context(self, m: TModule) -> Iterator[Self]:
        assert isinstance(self, Transaction) or isinstance(self, Method)  # for typing

        parent = TransactionBase.peek()
        if parent is not None:
            parent.schedule_before(self)

        TransactionBase.stack.append(self)

        try:
            yield self
        finally:
            TransactionBase.stack.pop()

    @classmethod
    def get(cls) -> Self:
        ret = cls.peek()
        if ret is None:
            raise RuntimeError("No current body")
        return ret

    @classmethod
    def peek(cls) -> Optional[Self]:
        if not TransactionBase.stack:
            return None
        if not isinstance(TransactionBase.stack[-1], cls):
            raise RuntimeError(f"Current body not a {cls.__name__}")
        return TransactionBase.stack[-1]


class Transaction(TransactionBase):
    """Transaction.

    A `Transaction` represents a task which needs to be regularly done.
    Execution of a `Transaction` always lasts a single clock cycle.
    A `Transaction` signals readiness for execution by setting the
    `request` signal. If the conditions for its execution are met, it
    can be granted by the `TransactionManager`.

    A `Transaction` can, as part of its execution, call a number of
    `Method`\\s. A `Transaction` can be granted only if every `Method`
    it runs is ready.

    A `Transaction` cannot execute concurrently with another, conflicting
    `Transaction`. Conflicts between `Transaction`\\s are either explicit
    or implicit. An explicit conflict is added using the `add_conflict`
    method. Implicit conflicts arise between pairs of `Transaction`\\s
    which use the same `Method`.

    A module which defines a `Transaction` should use `body` to
    describe used methods and the transaction's effect on the module state.
    The used methods should be called inside the `body`'s
    `with` block.

    Attributes
    ----------
    name: str
        Name of this `Transaction`.
    request: Signal, in
        Signals that the transaction wants to run. If omitted, the transaction
        is always ready. Defined in the constructor.
    grant: Signal, out
        Signals that the transaction is granted by the `TransactionManager`,
        and all used methods are called.
    """

    def __init__(self, *, name: Optional[str] = None, manager: Optional[TransactionManager] = None):
        """
        Parameters
        ----------
        name: str or None
            Name hint for this `Transaction`. If `None` (default) the name is
            inferred from the variable name this `Transaction` is assigned to.
            If the `Transaction` was not assigned, the name is inferred from
            the class name where the `Transaction` was constructed.
        manager: TransactionManager
            The `TransactionManager` controlling this `Transaction`.
            If omitted, the manager is received from `TransactionContext`.
        """
        super().__init__()
        self.owner, owner_name = get_caller_class_name(default="$transaction")
        self.name = name or tracer.get_var_name(depth=2, default=owner_name)
        if manager is None:
            manager = TransactionContext.get()
        manager.add_transaction(self)
        self.request = Signal(name=self.name + "_request")
        self.grant = Signal(name=self.name + "_grant")

    @contextmanager
    def body(self, m: TModule, *, request: ValueLike = C(1)) -> Iterator["Transaction"]:
        """Defines the `Transaction` body.

        This context manager allows to conveniently define the actions
        performed by a `Transaction` when it's granted. Each assignment
        added to a domain under `body` is guarded by the `grant` signal.
        Combinational assignments which do not need to be guarded by
        `grant` can be added to `m.d.top_comb` or `m.d.av_comb` instead of
        `m.d.comb`. `Method` calls can be performed under `body`.

        Parameters
        ----------
        m: TModule
            The module where the `Transaction` is defined.
        request: Signal
            Indicates that the `Transaction` wants to be executed. By
            default it is `Const(1)`, so it wants to be executed in
            every clock cycle.
        """
        if self.defined:
            raise RuntimeError(f"Transaction '{self.name}' already defined")
        self.def_order = next(TransactionBase.def_counter)
        m.d.av_comb += self.request.eq(request)
        with self.context(m):
            with m.AvoidedIf(self.grant):
                yield self
        self.defined = True

    def __repr__(self) -> str:
        return "(transaction {})".format(self.name)

    def debug_signals(self) -> SignalBundle:
        return [self.request, self.grant]


class Method(TransactionBase):
    """Transactional method.

    A `Method` serves to interface a module with external `Transaction`\\s
    or `Method`\\s. It can be called by at most once in a given clock cycle.
    When a given `Method` is required by multiple `Transaction`\\s
    (either directly, or indirectly via another `Method`) simultenaously,
    at most one of them is granted by the `TransactionManager`, and the rest
    of them must wait. (Non-exclusive methods are an exception to this
    behavior.) Calling a `Method` always takes a single clock cycle.

    Data is combinationally transferred between to and from `Method`\\s
    using Amaranth `Record`\\s. The transfer can take place in both directions
    at the same time: from the called `Method` to the caller (`data_out`)
    and from the caller to the called `Method` (`data_in`).

    A module which defines a `Method` should use `body` or `def_method`
    to describe the method's effect on the module state.

    Attributes
    ----------
    name: str
        Name of this `Method`.
    ready: Signal, in
        Signals that the method is ready to run in the current cycle.
        Typically defined by calling `body`.
    run: Signal, out
        Signals that the method is called in the current cycle by some
        `Transaction`. Defined by the `TransactionManager`.
    data_in: Record, out
        Contains the data passed to the `Method` by the caller
        (a `Transaction` or another `Method`).
    data_out: Record, in
        Contains the data passed from the `Method` to the caller
        (a `Transaction` or another `Method`). Typically defined by
        calling `body`.
    """

    def __init__(
        self, *, name: Optional[str] = None, i: MethodLayout = (), o: MethodLayout = (), nonexclusive: bool = False
    ):
        """
        Parameters
        ----------
        name: str or None
            Name hint for this `Method`. If `None` (default) the name is
            inferred from the variable name this `Method` is assigned to.
        i: record layout
            The format of `data_in`.
            An `int` corresponds to a `Record` with a single `data` field.
        o: record layout
            The format of `data_in`.
            An `int` corresponds to a `Record` with a single `data` field.
        nonexclusive: bool
            If true, the method is non-exclusive: it can be called by multiple
            transactions in the same clock cycle. If such a situation happens,
            the method still is executed only once, and each of the callers
            receive its output. Nonexclusive methods cannot have inputs.
        """
        super().__init__()
        self.owner, owner_name = get_caller_class_name(default="$method")
        self.name = name or tracer.get_var_name(depth=2, default=owner_name)
        self.ready = Signal(name=self.name + "_ready")
        self.run = Signal(name=self.name + "run")
        self.data_in = Record(i)
        self.data_out = Record(o)
        self.nonexclusive = nonexclusive
        if nonexclusive:
            assert len(self.data_in) == 0

    @staticmethod
    def like(other: "Method", *, name: Optional[str] = None) -> "Method":
        """Constructs a new `Method` based on another.

        The returned `Method` has the same input/output data layouts as the
        `other` `Method`.

        Parameters
        ----------
        other : Method
            The `Method` which serves as a blueprint for the new `Method`.
        name : str, optional
            Name of the new `Method`.

        Returns
        -------
        Method
            The freshly constructed `Method`.
        """
        return Method(name=name, i=other.data_in.layout, o=other.data_out.layout)

    def proxy(self, m: TModule, method: "Method"):
        """Define as a proxy for another method.

        The calls to this method will be forwarded to `method`.

        Parameters
        ----------
        m : TModule
            Module in which operations on signals should be executed,
            `proxy` uses the combinational domain only.
        method : Method
            Method for which this method is a proxy for.
        """
        m.d.av_comb += self.ready.eq(1)
        m.d.top_comb += self.data_out.eq(method.data_out)
        self.use_method(method, arg=self.data_in, enable=self.run)
        self.defined = True

    @contextmanager
    def body(self, m: TModule, *, ready: ValueLike = C(1), out: ValueLike = C(0, 0)) -> Iterator[Record]:
        """Define method body

        The `body` context manager can be used to define the actions
        performed by a `Method` when it's run. Each assignment added to
        a domain under `body` is guarded by the `run` signal.
        Combinational assignments which do not need to be guarded by `run`
        can be added to `m.d.av_comb` or `m.d.top_comb` instead of `m.d.comb`.
        `Method` calls can be performed under `body`.

        Parameters
        ----------
        m : TModule
            Module in which operations on signals should be executed,
            `body` uses the combinational domain only.
        ready : Signal, in
            Signal to indicate if the method is ready to be run. By
            default it is `Const(1)`, so the method is always ready.
            Assigned combinationially to the `ready` attribute.
        out : Record, in
            Data generated by the `Method`, which will be passed to
            the caller (a `Transaction` or another `Method`). Assigned
            combinationally to the `data_out` attribute.

        Returns
        -------
        data_in : Record, out
            Data passed from the caller (a `Transaction` or another
            `Method`) to this `Method`.

        Examples
        --------
        .. highlight:: python
        .. code-block:: python

            m = Module()
            my_sum_method = Method(i = Layout([("arg1",8),("arg2",8)]))
            sum = Signal(16)
            with my_sum_method.body(m, out = sum) as data_in:
                m.d.comb += sum.eq(data_in.arg1 + data_in.arg2)
        """
        if self.defined:
            raise RuntimeError(f"Method '{self.name}' already defined")
        self.def_order = next(TransactionBase.def_counter)
        try:
            m.d.av_comb += self.ready.eq(ready)
            m.d.top_comb += self.data_out.eq(out)
            with self.context(m):
                with m.AvoidedIf(self.run):
                    yield self.data_in
        finally:
            self.defined = True

    def __call__(
        self, m: TModule, arg: Optional[RecordDict] = None, enable: ValueLike = C(1), /, **kwargs: RecordDict
    ) -> Record:
        """Call a method.

        Methods can only be called from transaction and method bodies.
        Calling a `Method` marks, for the purpose of transaction scheduling,
        the dependency between the calling context and the called `Method`.
        It also connects the method's inputs to the parameters and the
        method's outputs to the return value.

        Parameters
        ----------
        m : TModule
            Module in which operations on signals should be executed,
        arg : Value or dict of Values
            Call argument. Can be passed as a `Record` of the method's
            input layout or as a dictionary. Alternative syntax uses
            keyword arguments.
        enable : Value
            Configures the call as enabled in the current clock cycle.
            Disabled calls still lock the called method in transaction
            scheduling. Calls are by default enabled.
        **kwargs : Value or dict of Values
            Allows to pass method arguments using keyword argument
            syntax. Equivalent to passing a dict as the argument.

        Returns
        -------
        data_out : Record
            The result of the method call.

        Examples
        --------
        .. highlight:: python
        .. code-block:: python

            m = Module()
            with Transaction.body(m):
                ret = my_sum_method(m, arg1=2, arg2=3)

        Alternative syntax:

        .. highlight:: python
        .. code-block:: python

            with Transaction.body(m):
                ret = my_sum_method(m, {"arg1": 2, "arg2": 3})
        """
        enable_sig = Signal(name=self.name + "_enable")
        arg_rec = Record.like(self.data_in)

        if arg is not None and kwargs:
            raise ValueError(f"Method '{self.name}' call with both keyword arguments and legacy record argument")

        if arg is None:
            arg = kwargs

<<<<<<< HEAD
        m.d.comb += enable_sig.eq(enable)
        try:
            TransactionBase.comb += assign(arg_rec, arg, fields=AssignType.ALL)
        except (KeyError, ValueError, TypeError) as e:
            new_e = assign_exception_helper(e, method)
            new_e.add_note("LHS is defined input layout, RHS is the call argument layout")
            raise new_e from e

=======
        m.d.av_comb += enable_sig.eq(enable)
        m.d.top_comb += assign(arg_rec, arg, fields=AssignType.ALL)
>>>>>>> f22d67ad
        TransactionBase.get().use_method(self, arg_rec, enable_sig)

        return self.data_out

    def __repr__(self) -> str:
        return "(method {})".format(self.name)

    def __str__(self) -> str:
        name = self.name
        owner = type(self.owner)
        return "method {name} (defined in {owner_name} in module {owner_module})".format(
            name=name, owner_name=owner.__name__, owner_module=owner.__module__
        )

    def debug_signals(self) -> SignalBundle:
        return [self.ready, self.run, self.data_in, self.data_out]


def def_method(m: TModule, method: Method, ready: ValueLike = C(1)):
    """Define a method.

    This decorator allows to define transactional methods in an
    elegant way using Python's `def` syntax. Internally, `def_method`
    uses `Method.body`.

    The decorated function should take keyword arguments corresponding to the
    fields of the method's input layout. The `**kwargs` syntax is supported.
    Alternatively, it can take one argument named `arg`, which will be a
    record with input signals.

    The returned value can be either a record with the method's output layout
    or a dictionary of outputs.

    Parameters
    ----------
    m: TModule
        Module in which operations on signals should be executed.
    method: Method
        The method whose body is going to be defined.
    ready: Signal
        Signal to indicate if the method is ready to be run. By
        default it is `Const(1)`, so the method is always ready.
        Assigned combinationally to the `ready` attribute.

    Examples
    --------
    .. highlight:: python
    .. code-block:: python

        m = Module()
        my_sum_method = Method(i=[("arg1",8),("arg2",8)], o=[("res",8)])
        @def_method(m, my_sum_method)
        def _(arg1, arg2):
            return arg1 + arg2

    Alternative syntax (keyword args in dictionary):

    .. highlight:: python
    .. code-block:: python

        @def_method(m, my_sum_method)
        def _(**args):
            return args["arg1"] + args["arg2"]

    Alternative syntax (arg record):

    .. highlight:: python
    .. code-block:: python

        @def_method(m, my_sum_method)
        def _(arg):
            return {"res": arg.arg1 + arg.arg2}
    """

    def decorator(func: Callable[..., Optional[RecordDict]]):
        out = Record.like(method.data_out)
        ret_out = None

        with method.body(m, ready=ready, out=out) as arg:
            ret_out = method_def_helper(method, func, arg, **arg.fields)

<<<<<<< HEAD
        if ret_out is None:
            ret_out = Record([])

        try:
            m.d.comb += assign(out, ret_out, fields=AssignType.ALL)
        except (KeyError, ValueError, TypeError) as e:
            new_e = assign_exception_helper(e, method)
            new_e.add_note("LHS is defined output layout, RHS is returned output layout")
            raise new_e from e
=======
        if ret_out is not None:
            m.d.top_comb += assign(out, ret_out, fields=AssignType.ALL)
>>>>>>> f22d67ad

    return decorator<|MERGE_RESOLUTION|>--- conflicted
+++ resolved
@@ -944,19 +944,14 @@
         if arg is None:
             arg = kwargs
 
-<<<<<<< HEAD
-        m.d.comb += enable_sig.eq(enable)
+        m.d.av_comb += enable_sig.eq(enable)
         try:
-            TransactionBase.comb += assign(arg_rec, arg, fields=AssignType.ALL)
+            m.d.top_comb += assign(arg_rec, arg, fields=AssignType.ALL)
         except (KeyError, ValueError, TypeError) as e:
             new_e = assign_exception_helper(e, method)
             new_e.add_note("LHS is defined input layout, RHS is the call argument layout")
             raise new_e from e
 
-=======
-        m.d.av_comb += enable_sig.eq(enable)
-        m.d.top_comb += assign(arg_rec, arg, fields=AssignType.ALL)
->>>>>>> f22d67ad
         TransactionBase.get().use_method(self, arg_rec, enable_sig)
 
         return self.data_out
@@ -1038,19 +1033,14 @@
         with method.body(m, ready=ready, out=out) as arg:
             ret_out = method_def_helper(method, func, arg, **arg.fields)
 
-<<<<<<< HEAD
         if ret_out is None:
             ret_out = Record([])
 
         try:
-            m.d.comb += assign(out, ret_out, fields=AssignType.ALL)
+            m.d.top_comb += assign(out, ret_out, fields=AssignType.ALL)
         except (KeyError, ValueError, TypeError) as e:
             new_e = assign_exception_helper(e, method)
             new_e.add_note("LHS is defined output layout, RHS is returned output layout")
             raise new_e from e
-=======
-        if ret_out is not None:
-            m.d.top_comb += assign(out, ret_out, fields=AssignType.ALL)
->>>>>>> f22d67ad
 
     return decorator