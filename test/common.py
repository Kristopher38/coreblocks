--- conflicted
+++ resolved
@@ -572,20 +572,17 @@
         for _ in range(cycle_cnt):
             yield
 
-<<<<<<< HEAD
     def assertIterableEqual(self, it1, it2):  # noqa: N802
         self.assertListEqual(list(it1), list(it2))
 
     def assertFieldsEqual(self, dict1, dict2, fields: Iterable):  # noqa: N802
         for field in fields:
             self.assertEqual(dict1[field], dict2[field], field)
-=======
     def random_wait(self, max_cycle_cnt):
         """
         Wait for a random amount of cycles in range [1, max_cycle_cnt)
         """
         yield from self.tick(random.randrange(max_cycle_cnt))
->>>>>>> b4869f06
 
 
 class TestbenchIO(Elaboratable):
