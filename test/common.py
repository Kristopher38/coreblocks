--- conflicted
+++ resolved
@@ -8,18 +8,12 @@
 from amaranth.hdl.ast import Statement
 from amaranth.sim import *
 from amaranth.sim.core import Command
-<<<<<<< HEAD
-from coreblocks.transactions.core import DebugSignals, Method, TransactionModule
+from coreblocks.transactions.core import SignalBundle, Method, TransactionModule
 from coreblocks.transactions.lib import AdapterBase, AdapterTrans
-from coreblocks.utils._typing import ValueLike
-=======
-
 from coreblocks.params import GenParams
 from coreblocks.stages.rs_func_block import RSBlockComponent
-from coreblocks.transactions.core import SignalBundle, Method, TransactionModule
-from coreblocks.transactions.lib import AdapterBase, AdapterTrans
 from coreblocks.utils import ValueLike, HasElaborate, HasDebugSignals, auto_debug_signals, LayoutLike
->>>>>>> 0ab2e70f
+
 from .gtkw_extension import write_vcd_ext
 
 
@@ -112,16 +106,11 @@
     return x | -(x & (2 ** (xlen - 1)))
 
 
-<<<<<<< HEAD
-class SimpleTestCircuit(Elaboratable):
-    def __init__(self, dut: Elaboratable):
-=======
 _T_HasElaborate = TypeVar("_T_HasElaborate", bound=HasElaborate)
 
 
 class SimpleTestCircuit(Elaboratable, Generic[_T_HasElaborate]):
     def __init__(self, dut: _T_HasElaborate):
->>>>>>> 0ab2e70f
         self._dut = dut
         self._io = dict[str, TestbenchIO]()
 
