--- conflicted
+++ resolved
@@ -220,11 +220,7 @@
         self.assertEqual((yield self.m.rs.data[1].rs_data.s2_val), value_sp2)
         self.assertEqual((yield self.m.rs.data[1].rec_ready), 1)
 
-<<<<<<< HEAD
-        # Insert new insturction to entries 0 and 1, check if update of multiple registers works
-=======
         # Insert new instruction to entries 0 and 1, check if update of multiple registers works
->>>>>>> 8454fb8a
         reg_id = 4
         value_spx = 3030
         data = {
