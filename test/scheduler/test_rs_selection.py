from collections import deque
import random

from amaranth import *
from amaranth.sim import Settle, Passive

<<<<<<< HEAD
from coreblocks.params import GenParams, RSLayouts, SchedulerLayouts, OpType
=======
from coreblocks.params import GenParams, RSLayouts, SchedulerLayouts, OpType, Funct3, Funct7
>>>>>>> b4869f06
from coreblocks.params.configurations import test_core_config
from coreblocks.scheduler.scheduler import RSSelection
from coreblocks.transactions.lib import FIFO, Adapter, AdapterTrans
from test.common import *

_rs1_optypes = {OpType.ARITHMETIC, OpType.COMPARE}
_rs2_optypes = {OpType.LOGIC, OpType.COMPARE}


class RSSelector(Elaboratable):
    def __init__(self, gen_params: GenParams):
        self.gen_params = gen_params

    def elaborate(self, platform):
        m = Module()

        rs_layouts = self.gen_params.get(RSLayouts, rs_entries_bits=self.gen_params.max_rs_entries_bits)
        scheduler_layouts = self.gen_params.get(SchedulerLayouts)

        # data structures
        m.submodules.instr_fifo = instr_fifo = FIFO(scheduler_layouts.rs_select_in, 2)
        m.submodules.out_fifo = out_fifo = FIFO(scheduler_layouts.rs_select_out, 2)

        # mocked input and output
        m.submodules.instr_in = self.instr_in = TestbenchIO(AdapterTrans(instr_fifo.write))
        m.submodules.instr_out = self.instr_out = TestbenchIO(AdapterTrans(out_fifo.read))
        m.submodules.rs1_alloc = self.rs1_alloc = TestbenchIO(Adapter(o=rs_layouts.select_out))
        m.submodules.rs2_alloc = self.rs2_alloc = TestbenchIO(Adapter(o=rs_layouts.select_out))

        # rs selector
        m.submodules.selector = self.selector = RSSelection(
            gen_params=self.gen_params,
            get_instr=instr_fifo.read,
            rs_select=[(self.rs1_alloc.adapter.iface, _rs1_optypes), (self.rs2_alloc.adapter.iface, _rs2_optypes)],
            push_instr=out_fifo.write,
        )

        return m


class TestRSSelect(TestCaseWithSimulator):
    def setUp(self):
        self.gen_params = GenParams(test_core_config)
        self.m = RSSelector(self.gen_params)
        self.expected_out = deque()
        self.instr_in = deque()
        self.maxDiff = None
        random.seed(1789)

    def random_wait(self, n: int):
        for i in range(random.randrange(n + 1)):
            yield

    def create_instr_input_process(self, instr_count: int, optypes: set[OpType], random_wait: int = 0):
        def process():
            for i in range(instr_count):
<<<<<<< HEAD
                instr = generate_instr(self.gen_params, SchedulerLayouts(self.gen_params).rs_select_in, optypes=optypes)
=======
                rp_dst = random.randrange(self.gen_params.phys_regs_bits)
                rp_s1 = random.randrange(self.gen_params.phys_regs_bits)
                rp_s2 = random.randrange(self.gen_params.phys_regs_bits)

                op_type = random.choice(list(optypes))
                funct3 = random.choice(list(Funct3))
                funct7 = random.choice(list(Funct7))

                immediate = random.randrange(2**32)

                rob_id = random.randrange(self.gen_params.rob_entries_bits)
                pc = random.randrange(2**32)
                csr = random.randrange(2**self.gen_params.isa.csr_alen)

                instr = {
                    "exec_fn": {
                        "op_type": op_type,
                        "funct3": funct3,
                        "funct7": funct7,
                    },
                    "regs_p": {
                        "rp_dst": rp_dst,
                        "rp_s1": rp_s1,
                        "rp_s2": rp_s2,
                    },
                    "rob_id": rob_id,
                    "imm": immediate,
                    "csr": csr,
                    "pc": pc,
                }
>>>>>>> b4869f06

                self.instr_in.append(instr)
                yield from self.m.instr_in.call(instr)
                yield from self.random_wait(random_wait)

        return process

    def create_rs_alloc_process(self, io: TestbenchIO, rs_id: int, rs_optypes: set[OpType], random_wait: int = 0):
        def mock():
            random_entry = random.randrange(self.gen_params.max_rs_entries)
            expected = self.instr_in.popleft()
            self.assertIn(expected["exec_fn"]["op_type"], rs_optypes)
            expected["rs_entry_id"] = random_entry
            expected["rs_selected"] = rs_id
            self.expected_out.append(expected)

            return {"rs_entry_id": random_entry}

        def process():
            yield Passive()
            while True:
                yield from io.enable()
                yield from io.method_handle(mock)
                yield from io.disable()
                yield from self.random_wait(random_wait)

        return process

    def create_output_process(self, instr_count: int, random_wait: int = 0):
        def process():
            for _ in range(instr_count):
                result = yield from self.m.instr_out.call()
                outputs = self.expected_out.popleft()

                yield from self.random_wait(random_wait)
                yield Settle()
                self.assertEqual(result, outputs)

        return process

    def test_base_functionality(self):
        """
        Test checking basic functionality when both RS select methods are available.
        """

        with self.run_simulation(self.m, max_cycles=1500) as sim:
            sim.add_sync_process(self.create_instr_input_process(100, _rs1_optypes.union(_rs2_optypes)))
            sim.add_sync_process(self.create_rs_alloc_process(self.m.rs1_alloc, rs_id=0, rs_optypes=_rs1_optypes))
            sim.add_sync_process(self.create_rs_alloc_process(self.m.rs2_alloc, rs_id=1, rs_optypes=_rs2_optypes))
            sim.add_sync_process(self.create_output_process(100))

    def test_only_rs1(self):
        """
        Test checking if instruction will get allocated if first the RS is full and
        the RS select method is not available.
        """

        with self.run_simulation(self.m, max_cycles=1500) as sim:
            sim.add_sync_process(self.create_instr_input_process(100, _rs1_optypes.intersection(_rs2_optypes)))
            sim.add_sync_process(self.create_rs_alloc_process(self.m.rs1_alloc, rs_id=0, rs_optypes=_rs1_optypes))
            sim.add_sync_process(self.create_output_process(100))

    def test_only_rs2(self):
        """
        Test checking if an instruction will get allocated if the second RS is full and
        the RS select method is not available.
        """

        with self.run_simulation(self.m, max_cycles=1500) as sim:
            sim.add_sync_process(self.create_instr_input_process(100, _rs1_optypes.intersection(_rs2_optypes)))
            sim.add_sync_process(self.create_rs_alloc_process(self.m.rs2_alloc, rs_id=1, rs_optypes=_rs2_optypes))
            sim.add_sync_process(self.create_output_process(100))

    def test_delays(self):
        """
        Test checking if instructions get allocated correctly if there are delays
        in methods availability.
        """

        with self.run_simulation(self.m, max_cycles=5000) as sim:
            sim.add_sync_process(self.create_instr_input_process(300, _rs1_optypes.union(_rs2_optypes), random_wait=4))
            sim.add_sync_process(
                self.create_rs_alloc_process(self.m.rs1_alloc, rs_id=0, rs_optypes=_rs1_optypes, random_wait=12)
            )
            sim.add_sync_process(
                self.create_rs_alloc_process(self.m.rs2_alloc, rs_id=1, rs_optypes=_rs2_optypes, random_wait=12)
            )
            sim.add_sync_process(self.create_output_process(300, random_wait=12))<|MERGE_RESOLUTION|>--- conflicted
+++ resolved
@@ -4,11 +4,7 @@
 from amaranth import *
 from amaranth.sim import Settle, Passive
 
-<<<<<<< HEAD
-from coreblocks.params import GenParams, RSLayouts, SchedulerLayouts, OpType
-=======
 from coreblocks.params import GenParams, RSLayouts, SchedulerLayouts, OpType, Funct3, Funct7
->>>>>>> b4869f06
 from coreblocks.params.configurations import test_core_config
 from coreblocks.scheduler.scheduler import RSSelection
 from coreblocks.transactions.lib import FIFO, Adapter, AdapterTrans
@@ -65,40 +61,7 @@
     def create_instr_input_process(self, instr_count: int, optypes: set[OpType], random_wait: int = 0):
         def process():
             for i in range(instr_count):
-<<<<<<< HEAD
                 instr = generate_instr(self.gen_params, SchedulerLayouts(self.gen_params).rs_select_in, optypes=optypes)
-=======
-                rp_dst = random.randrange(self.gen_params.phys_regs_bits)
-                rp_s1 = random.randrange(self.gen_params.phys_regs_bits)
-                rp_s2 = random.randrange(self.gen_params.phys_regs_bits)
-
-                op_type = random.choice(list(optypes))
-                funct3 = random.choice(list(Funct3))
-                funct7 = random.choice(list(Funct7))
-
-                immediate = random.randrange(2**32)
-
-                rob_id = random.randrange(self.gen_params.rob_entries_bits)
-                pc = random.randrange(2**32)
-                csr = random.randrange(2**self.gen_params.isa.csr_alen)
-
-                instr = {
-                    "exec_fn": {
-                        "op_type": op_type,
-                        "funct3": funct3,
-                        "funct7": funct7,
-                    },
-                    "regs_p": {
-                        "rp_dst": rp_dst,
-                        "rp_s1": rp_s1,
-                        "rp_s2": rp_s2,
-                    },
-                    "rob_id": rob_id,
-                    "imm": immediate,
-                    "csr": csr,
-                    "pc": pc,
-                }
->>>>>>> b4869f06
 
                 self.instr_in.append(instr)
                 yield from self.m.instr_in.call(instr)
