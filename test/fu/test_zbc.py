--- conflicted
+++ resolved
@@ -39,47 +39,6 @@
         (
             "iterative",
             ZbcComponent(recursion_depth=0),
-<<<<<<< HEAD
-            compute_result,
-            gen=GenParams(test_core_config),
-            number_of_tests=200,
-            seed=323262,
-            method_name=method_name,
-        )
-
-
-class RecursiveZbcUnitTestDepth3(GenericFunctionalTestUnit):
-    def test_test(self):
-        self.run_pipeline()
-
-    def __init__(self, method_name: str = "runTest"):
-        super().__init__(
-            ops,
-            ZbcComponent(recursion_depth=3),
-            compute_result,
-            gen=GenParams(test_core_config),
-            number_of_tests=200,
-            seed=323262,
-            method_name=method_name,
-        )
-
-
-class RecursiveZbcUnitTestFullDepth(GenericFunctionalTestUnit):
-    def test_test(self):
-        self.run_pipeline()
-
-    def __init__(self, method_name: str = "runTest"):
-        gen = GenParams(test_core_config)
-        super().__init__(
-            ops,
-            ZbcComponent(recursion_depth=gen.isa.xlen_log),
-            compute_result,
-            gen=gen,
-            number_of_tests=150,
-            seed=323262,
-            method_name=method_name,
-        )
-=======
         ),
         (
             "recursive_3",
@@ -109,5 +68,4 @@
                 return {"result": clmulr(i1, i2, xlen)}
 
     def test_fu(self):
-        self.run_standard_fu_test()
->>>>>>> b4869f06
+        self.run_standard_fu_test()