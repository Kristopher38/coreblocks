--- conflicted
+++ resolved
@@ -11,12 +11,8 @@
 from coreblocks.transactions import *
 from coreblocks.transactions.core import RecordDict
 from coreblocks.transactions.lib import *
-<<<<<<< HEAD
 from coreblocks.utils import *
-from coreblocks.utils._typing import LayoutLike
-=======
 from coreblocks.utils._typing import LayoutLike, ModuleLike
->>>>>>> a903b181
 from coreblocks.utils import ModuleConnector
 from ..common import (
     SimpleTestCircuit,
