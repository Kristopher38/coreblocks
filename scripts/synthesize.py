#!/usr/bin/env python3

import os
import sys
import argparse

from amaranth.build import Platform
from amaranth import Module, Elaboratable


if __name__ == "__main__":
    parent = os.path.dirname(os.path.dirname(os.path.abspath(__file__)))
    sys.path.insert(0, parent)


from coreblocks.params.genparams import GenParams
from coreblocks.core import Core
from coreblocks.transactions import TransactionModule
from coreblocks.peripherals.wishbone import WishboneArbiter, WishboneBus
<<<<<<< HEAD
from coreblocks.params.configurations import vector_core_config
=======
>>>>>>> b4869f06
from constants.ecp5_platforms import make_ecp5_platform

from coreblocks.params.configurations import *

str_to_coreconfig: dict[str, CoreConfiguration] = {
    "basic": basic_core_config,
    "tiny": tiny_core_config,
    "full": full_core_config,
}


class TestElaboratable(Elaboratable):
    def __init__(self, gen_params: GenParams):
        self.gen_params = gen_params

    def elaborate(self, platform: Platform):
        m = Module()
        tm = TransactionModule(m)

        self.wb_instr = WishboneBus(self.gen_params.wb_params)
        self.wb_data = WishboneBus(self.gen_params.wb_params)

        self.core = Core(gen_params=self.gen_params, wb_instr_bus=self.wb_instr, wb_data_bus=self.wb_data)

        # Combine Wishbone buses with an arbiter
        wb = WishboneBus(self.gen_params.wb_params)
        self.wb_arbiter = WishboneArbiter(wb, [self.wb_instr, self.wb_data])

        # Request platform pins
        wb_pins = platform.request("wishbone", 0)

        # Connect pins to the core
        m.d.comb += wb.connect(wb_pins)

        m.submodules.wb_arbiter = self.wb_arbiter
        m.submodules.c = self.core

        return tm


<<<<<<< HEAD
def synthesize(platform: str):
    gen_params = GenParams(vector_core_config)
=======
def synthesize(core_config: CoreConfiguration, platform: str):
    gen_params = GenParams(core_config)
>>>>>>> b4869f06

    if platform == "ecp5":
        make_ecp5_platform(gen_params.wb_params)().build(TestElaboratable(gen_params))


def main():
    parser = argparse.ArgumentParser()
    parser.add_argument(
        "-p",
        "--platform",
        default="ecp5",
        choices=["ecp5"],
        help="Selects platform to synthesize circuit on. Default: %(default)s",
    )

    parser.add_argument(
        "-c",
        "--config",
        action="store",
        default="basic",
        help="Select core configuration. "
        + f"Available configurations: {', '.join(list(str_to_coreconfig.keys()))}. Default: %(default)s",
    )

    parser.add_argument(
        "-v",
        "--verbose",
        action="store_true",
        help="Enables verbose output. Default: %(default)s",
    )

    args = parser.parse_args()

    os.environ["AMARANTH_verbose"] = "true" if args.verbose else "false"

    if args.config not in str_to_coreconfig:
        raise KeyError(f"Unknown config '{args.config}'")

    synthesize(str_to_coreconfig[args.config], args.platform)


if __name__ == "__main__":
    main()<|MERGE_RESOLUTION|>--- conflicted
+++ resolved
@@ -17,10 +17,6 @@
 from coreblocks.core import Core
 from coreblocks.transactions import TransactionModule
 from coreblocks.peripherals.wishbone import WishboneArbiter, WishboneBus
-<<<<<<< HEAD
-from coreblocks.params.configurations import vector_core_config
-=======
->>>>>>> b4869f06
 from constants.ecp5_platforms import make_ecp5_platform
 
 from coreblocks.params.configurations import *
@@ -61,13 +57,8 @@
         return tm
 
 
-<<<<<<< HEAD
-def synthesize(platform: str):
-    gen_params = GenParams(vector_core_config)
-=======
 def synthesize(core_config: CoreConfiguration, platform: str):
     gen_params = GenParams(core_config)
->>>>>>> b4869f06
 
     if platform == "ecp5":
         make_ecp5_platform(gen_params.wb_params)().build(TestElaboratable(gen_params))
